// This file is part of Substrate.

// Copyright (C) Parity Technologies (UK) Ltd.
// SPDX-License-Identifier: Apache-2.0

// Licensed under the Apache License, Version 2.0 (the "License");
// you may not use this file except in compliance with the License.
// You may obtain a copy of the License at
//
// 	http://www.apache.org/licenses/LICENSE-2.0
//
// Unless required by applicable law or agreed to in writing, software
// distributed under the License is distributed on an "AS IS" BASIS,
// WITHOUT WARRANTIES OR CONDITIONS OF ANY KIND, either express or implied.
// See the License for the specific language governing permissions and
// limitations under the License.

//! Implementations for the Staking FRAME Pallet.

use frame_election_provider_support::{
	bounds::{CountBound, SizeBound},
	data_provider, BoundedSupportsOf, DataProviderBounds, ElectionDataProvider, ElectionProvider,
	ScoreProvider, SortedListProvider, VoteWeight, VoterOf,
};
use frame_support::{
	defensive,
	dispatch::WithPostDispatchInfo,
	pallet_prelude::*,
	traits::{
		Currency, Defensive, DefensiveResult, EstimateNextNewSession, Get, Imbalance,
		LockableCurrency, OnUnbalanced, TryCollect, UnixTime, WithdrawReasons,
	},
	weights::Weight,
};
use frame_system::{pallet_prelude::BlockNumberFor, RawOrigin};
use pallet_session::historical;
use sp_runtime::{
	traits::{Bounded, Convert, One, SaturatedConversion, Saturating, StaticLookup, Zero},
	Perbill,
};
use sp_staking::{
	currency_to_vote::CurrencyToVote,
	offence::{DisableStrategy, OffenceDetails, OnOffenceHandler},
	EraIndex, SessionIndex, Stake, StakingInterface,
};
use sp_std::prelude::*;

use crate::{
	election_size_tracker::StaticTracker, log, slashing, weights::WeightInfo, ActiveEraInfo,
	BalanceOf, EraPayout, Exposure, ExposureOf, Forcing, IndividualExposure, MaxNominationsOf,
	MaxWinnersOf, Nominations, NominationsQuota, PayoutDestination, PositiveImbalanceOf,
	SessionInterface, StakingLedger, ValidatorPrefs,
};

use super::{pallet::*, STAKING_ID};

#[cfg(feature = "try-runtime")]
use frame_support::ensure;
#[cfg(any(test, feature = "try-runtime"))]
use sp_runtime::TryRuntimeError;

/// The maximum number of iterations that we do whilst iterating over `T::VoterList` in
/// `get_npos_voters`.
///
/// In most cases, if we want n items, we iterate exactly n times. In rare cases, if a voter is
/// invalid (for any reason) the iteration continues. With this constant, we iterate at most 2 * n
/// times and then give up.
const NPOS_MAX_ITERATIONS_COEFFICIENT: u32 = 2;

impl<T: Config> Pallet<T> {
	/// The total balance that can be slashed from a stash account as of right now.
	pub fn slashable_balance_of(stash: &T::AccountId) -> BalanceOf<T> {
		// Weight note: consider making the stake accessible through stash.
		Self::bonded(stash).and_then(Self::ledger).map(|l| l.active).unwrap_or_default()
	}

	/// Internal impl of [`Self::slashable_balance_of`] that returns [`VoteWeight`].
	pub fn slashable_balance_of_vote_weight(
		stash: &T::AccountId,
		issuance: BalanceOf<T>,
	) -> VoteWeight {
		T::CurrencyToVote::to_vote(Self::slashable_balance_of(stash), issuance)
	}

	/// Returns a closure around `slashable_balance_of_vote_weight` that can be passed around.
	///
	/// This prevents call sites from repeatedly requesting `total_issuance` from backend. But it is
	/// important to be only used while the total issuance is not changing.
	pub fn weight_of_fn() -> Box<dyn Fn(&T::AccountId) -> VoteWeight> {
		// NOTE: changing this to unboxed `impl Fn(..)` return type and the pallet will still
		// compile, while some types in mock fail to resolve.
		let issuance = T::Currency::total_issuance();
		Box::new(move |who: &T::AccountId| -> VoteWeight {
			Self::slashable_balance_of_vote_weight(who, issuance)
		})
	}

	/// Same as `weight_of_fn`, but made for one time use.
	pub fn weight_of(who: &T::AccountId) -> VoteWeight {
		let issuance = T::Currency::total_issuance();
		Self::slashable_balance_of_vote_weight(who, issuance)
	}

	pub(super) fn do_withdraw_unbonded(
		controller: &T::AccountId,
		num_slashing_spans: u32,
	) -> Result<Weight, DispatchError> {
		let mut ledger = Self::ledger(&controller).ok_or(Error::<T>::NotController)?;
		let (stash, old_total) = (ledger.stash.clone(), ledger.total);
		if let Some(current_era) = Self::current_era() {
			ledger = ledger.consolidate_unlocked(current_era)
		}

		let used_weight =
			if ledger.unlocking.is_empty() && ledger.active < T::Currency::minimum_balance() {
				// This account must have called `unbond()` with some value that caused the active
				// portion to fall below existential deposit + will have no more unlocking chunks
				// left. We can now safely remove all staking-related information.
				Self::kill_stash(&stash, num_slashing_spans)?;
				// Remove the lock.
				T::Currency::remove_lock(STAKING_ID, &stash);

				T::WeightInfo::withdraw_unbonded_kill(num_slashing_spans)
			} else {
				// This was the consequence of a partial unbond. just update the ledger and move on.
				Self::update_ledger(&controller, &ledger);

				// This is only an update, so we use less overall weight.
				T::WeightInfo::withdraw_unbonded_update(num_slashing_spans)
			};

		// `old_total` should never be less than the new total because
		// `consolidate_unlocked` strictly subtracts balance.
		if ledger.total < old_total {
			// Already checked that this won't overflow by entry condition.
			let value = old_total - ledger.total;
			Self::deposit_event(Event::<T>::Withdrawn { stash, amount: value });
		}

		Ok(used_weight)
	}

	pub(super) fn do_payout_stakers(
		validator_stash: T::AccountId,
		era: EraIndex,
	) -> DispatchResultWithPostInfo {
		// Validate input data
		let current_era = CurrentEra::<T>::get().ok_or_else(|| {
			Error::<T>::InvalidEraToReward
				.with_weight(T::WeightInfo::payout_stakers_alive_staked(0))
		})?;
		let history_depth = T::HistoryDepth::get();
		ensure!(
			era <= current_era && era >= current_era.saturating_sub(history_depth),
			Error::<T>::InvalidEraToReward
				.with_weight(T::WeightInfo::payout_stakers_alive_staked(0))
		);

		// Note: if era has no reward to be claimed, era may be future. better not to update
		// `ledger.claimed_rewards` in this case.
		let era_payout = <ErasValidatorReward<T>>::get(&era).ok_or_else(|| {
			Error::<T>::InvalidEraToReward
				.with_weight(T::WeightInfo::payout_stakers_alive_staked(0))
		})?;

		let controller = Self::bonded(&validator_stash).ok_or_else(|| {
			Error::<T>::NotStash.with_weight(T::WeightInfo::payout_stakers_alive_staked(0))
		})?;
		let mut ledger = <Ledger<T>>::get(&controller).ok_or(Error::<T>::NotController)?;

		ledger
			.claimed_rewards
			.retain(|&x| x >= current_era.saturating_sub(history_depth));

		match ledger.claimed_rewards.binary_search(&era) {
			Ok(_) =>
				return Err(Error::<T>::AlreadyClaimed
					.with_weight(T::WeightInfo::payout_stakers_alive_staked(0))),
			Err(pos) => ledger
				.claimed_rewards
				.try_insert(pos, era)
				// Since we retain era entries in `claimed_rewards` only upto
				// `HistoryDepth`, following bound is always expected to be
				// satisfied.
				.defensive_map_err(|_| Error::<T>::BoundNotMet)?,
		}

		let exposure = <ErasStakersClipped<T>>::get(&era, &ledger.stash);

		// Input data seems good, no errors allowed after this point

		<Ledger<T>>::insert(&controller, &ledger);

		// Get Era reward points. It has TOTAL and INDIVIDUAL
		// Find the fraction of the era reward that belongs to the validator
		// Take that fraction of the eras rewards to split to nominator and validator
		//
		// Then look at the validator, figure out the proportion of their reward
		// which goes to them and each of their nominators.

		let era_reward_points = <ErasRewardPoints<T>>::get(&era);
		let total_reward_points = era_reward_points.total;
		let validator_reward_points = era_reward_points
			.individual
			.get(&ledger.stash)
			.copied()
			.unwrap_or_else(Zero::zero);

		// Nothing to do if they have no reward points.
		if validator_reward_points.is_zero() {
			return Ok(Some(T::WeightInfo::payout_stakers_alive_staked(0)).into())
		}

		// This is the fraction of the total reward that the validator and the
		// nominators will get.
		let validator_total_reward_part =
			Perbill::from_rational(validator_reward_points, total_reward_points);

		// This is how much validator + nominators are entitled to.
		let validator_total_payout = validator_total_reward_part * era_payout;

		let validator_prefs = Self::eras_validator_prefs(&era, &validator_stash);
		// Validator first gets a cut off the top.
		let validator_commission = validator_prefs.commission;
		let validator_commission_payout = validator_commission * validator_total_payout;

		let validator_leftover_payout = validator_total_payout - validator_commission_payout;
		// Now let's calculate how this is split to the validator.
		let validator_exposure_part = Perbill::from_rational(exposure.own, exposure.total);
		let validator_staking_payout = validator_exposure_part * validator_leftover_payout;

		Self::deposit_event(Event::<T>::PayoutStarted {
			era_index: era,
			validator_stash: ledger.stash.clone(),
		});

		let mut total_imbalance = PositiveImbalanceOf::<T>::zero();
		// We can now make total validator payout:
		if let Some((imbalance, dest)) =
			Self::make_payout(&ledger.stash, validator_staking_payout + validator_commission_payout)
		{
			Self::deposit_event(Event::<T>::Rewarded {
				stash: ledger.stash,
				dest,
				amount: imbalance.peek(),
			});
			total_imbalance.subsume(imbalance);
		}

		// Track the number of payout ops to nominators. Note:
		// `WeightInfo::payout_stakers_alive_staked` always assumes at least a validator is paid
		// out, so we do not need to count their payout op.
		let mut nominator_payout_count: u32 = 0;

		// Lets now calculate how this is split to the nominators.
		// Reward only the clipped exposures. Note this is not necessarily sorted.
		for nominator in exposure.others.iter() {
			let nominator_exposure_part = Perbill::from_rational(nominator.value, exposure.total);

			let nominator_reward: BalanceOf<T> =
				nominator_exposure_part * validator_leftover_payout;
			// We can now make nominator payout:
<<<<<<< HEAD
			if let Some(imbalance) = Self::make_payout(&nominator.who, nominator_reward) {
				// Note: this logic does not count payouts for `PayoutDestination::Forgo`.
=======
			if let Some((imbalance, dest)) = Self::make_payout(&nominator.who, nominator_reward) {
				// Note: this logic does not count payouts for `RewardDestination::None`.
>>>>>>> bb792af2
				nominator_payout_count += 1;
				let e = Event::<T>::Rewarded {
					stash: nominator.who.clone(),
					dest,
					amount: imbalance.peek(),
				};
				Self::deposit_event(e);
				total_imbalance.subsume(imbalance);
			}
		}

		T::Reward::on_unbalanced(total_imbalance);
		debug_assert!(nominator_payout_count <= T::MaxNominatorRewardedPerValidator::get());
		Ok(Some(T::WeightInfo::payout_stakers_alive_staked(nominator_payout_count)).into())
	}

	/// Update the ledger for a controller.
	///
	/// This will also update the stash lock.
	pub(crate) fn update_ledger(controller: &T::AccountId, ledger: &StakingLedger<T>) {
		T::Currency::set_lock(STAKING_ID, &ledger.stash, ledger.total, WithdrawReasons::all());
		<Ledger<T>>::insert(controller, ledger);
	}

	/// Chill a stash account.
	pub(crate) fn chill_stash(stash: &T::AccountId) {
		let chilled_as_validator = Self::do_remove_validator(stash);
		let chilled_as_nominator = Self::do_remove_nominator(stash);
		if chilled_as_validator || chilled_as_nominator {
			Self::deposit_event(Event::<T>::Chilled { stash: stash.clone() });
		}
	}

	/// Actually make a payment to a staker. This uses the currency's reward function
	/// to pay the right payee for the given staker account.
<<<<<<< HEAD
	fn make_payout(stash: &T::AccountId, amount: BalanceOf<T>) -> Option<PositiveImbalanceOf<T>> {
		// NOTE: temporary getter while `Payee` -> `Payees` lazy migration is taking place.
		// Can replace with `dest = Self:payees(stash);` once migration is done.
		let dest = Self::bonded(stash)
			.and_then(|c| Some(Self::get_payout_destination_migrate(stash, c)))?;

		// Closure to handle the `Stake` payout destination, used in `Stake` and `Split` variants.
		let payout_destination_stake = |a: BalanceOf<T>| -> Option<PositiveImbalanceOf<T>> {
			Self::bonded(stash).and_then(|c| Self::ledger(&c).map(|l| (c, l))).and_then(
				|(controller, mut l)| {
					l.active.saturating_accrue(a);
					l.total.saturating_accrue(a);
					let r = T::Currency::deposit_into_existing(stash, a).ok();
					Self::update_ledger(&controller, &l);
					r
				},
			)
		};

		match dest {
			PayoutDestination::Stake => payout_destination_stake(amount),
			PayoutDestination::Split((share, deposit_to)) => {
				let amount_free = share * amount;
				let amount_stake = amount.saturating_sub(amount_free);
				let mut total_imbalance = PositiveImbalanceOf::<T>::zero();

				total_imbalance.subsume(
					payout_destination_stake(amount_stake)
						.unwrap_or(PositiveImbalanceOf::<T>::zero()),
				);
				total_imbalance.subsume(T::Currency::deposit_creating(&deposit_to, amount_free));

				Some(total_imbalance)
			},
			PayoutDestination::Deposit(deposit_to) =>
				Some(T::Currency::deposit_creating(&deposit_to, amount)),
			PayoutDestination::Forgo => None,
		}
=======
	fn make_payout(
		stash: &T::AccountId,
		amount: BalanceOf<T>,
	) -> Option<(PositiveImbalanceOf<T>, RewardDestination<T::AccountId>)> {
		let maybe_imbalance = match Self::payee(stash) {
			RewardDestination::Controller => Self::bonded(stash)
				.map(|controller| T::Currency::deposit_creating(&controller, amount)),
			RewardDestination::Stash => T::Currency::deposit_into_existing(stash, amount).ok(),
			RewardDestination::Staked => Self::bonded(stash)
				.and_then(|c| Self::ledger(&c).map(|l| (c, l)))
				.and_then(|(controller, mut l)| {
					l.active += amount;
					l.total += amount;
					let r = T::Currency::deposit_into_existing(stash, amount).ok();
					Self::update_ledger(&controller, &l);
					r
				}),
			RewardDestination::Account(dest_account) =>
				Some(T::Currency::deposit_creating(&dest_account, amount)),
			RewardDestination::None => None,
		};
		maybe_imbalance.map(|imbalance| (imbalance, Self::payee(stash)))
>>>>>>> bb792af2
	}

	/// Plan a new session potentially trigger a new era.
	fn new_session(
		session_index: SessionIndex,
		is_genesis: bool,
	) -> Option<BoundedVec<T::AccountId, MaxWinnersOf<T>>> {
		if let Some(current_era) = Self::current_era() {
			// Initial era has been set.
			let current_era_start_session_index = Self::eras_start_session_index(current_era)
				.unwrap_or_else(|| {
					frame_support::print("Error: start_session_index must be set for current_era");
					0
				});

			let era_length = session_index.saturating_sub(current_era_start_session_index); // Must never happen.

			match ForceEra::<T>::get() {
				// Will be set to `NotForcing` again if a new era has been triggered.
				Forcing::ForceNew => (),
				// Short circuit to `try_trigger_new_era`.
				Forcing::ForceAlways => (),
				// Only go to `try_trigger_new_era` if deadline reached.
				Forcing::NotForcing if era_length >= T::SessionsPerEra::get() => (),
				_ => {
					// Either `Forcing::ForceNone`,
					// or `Forcing::NotForcing if era_length >= T::SessionsPerEra::get()`.
					return None
				},
			}

			// New era.
			let maybe_new_era_validators = Self::try_trigger_new_era(session_index, is_genesis);
			if maybe_new_era_validators.is_some() &&
				matches!(ForceEra::<T>::get(), Forcing::ForceNew)
			{
				Self::set_force_era(Forcing::NotForcing);
			}

			maybe_new_era_validators
		} else {
			// Set initial era.
			log!(debug, "Starting the first era.");
			Self::try_trigger_new_era(session_index, is_genesis)
		}
	}

	/// Start a session potentially starting an era.
	fn start_session(start_session: SessionIndex) {
		let next_active_era = Self::active_era().map(|e| e.index + 1).unwrap_or(0);
		// This is only `Some` when current era has already progressed to the next era, while the
		// active era is one behind (i.e. in the *last session of the active era*, or *first session
		// of the new current era*, depending on how you look at it).
		if let Some(next_active_era_start_session_index) =
			Self::eras_start_session_index(next_active_era)
		{
			if next_active_era_start_session_index == start_session {
				Self::start_era(start_session);
			} else if next_active_era_start_session_index < start_session {
				// This arm should never happen, but better handle it than to stall the staking
				// pallet.
				frame_support::print("Warning: A session appears to have been skipped.");
				Self::start_era(start_session);
			}
		}

		// disable all offending validators that have been disabled for the whole era
		for (index, disabled) in <OffendingValidators<T>>::get() {
			if disabled {
				T::SessionInterface::disable_validator(index);
			}
		}
	}

	/// End a session potentially ending an era.
	fn end_session(session_index: SessionIndex) {
		if let Some(active_era) = Self::active_era() {
			if let Some(next_active_era_start_session_index) =
				Self::eras_start_session_index(active_era.index + 1)
			{
				if next_active_era_start_session_index == session_index + 1 {
					Self::end_era(active_era, session_index);
				}
			}
		}
	}

	/// Start a new era. It does:
	///
	/// * Increment `active_era.index`,
	/// * reset `active_era.start`,
	/// * update `BondedEras` and apply slashes.
	fn start_era(start_session: SessionIndex) {
		let active_era = ActiveEra::<T>::mutate(|active_era| {
			let new_index = active_era.as_ref().map(|info| info.index + 1).unwrap_or(0);
			*active_era = Some(ActiveEraInfo {
				index: new_index,
				// Set new active era start in next `on_finalize`. To guarantee usage of `Time`
				start: None,
			});
			new_index
		});

		let bonding_duration = T::BondingDuration::get();

		BondedEras::<T>::mutate(|bonded| {
			bonded.push((active_era, start_session));

			if active_era > bonding_duration {
				let first_kept = active_era - bonding_duration;

				// Prune out everything that's from before the first-kept index.
				let n_to_prune =
					bonded.iter().take_while(|&&(era_idx, _)| era_idx < first_kept).count();

				// Kill slashing metadata.
				for (pruned_era, _) in bonded.drain(..n_to_prune) {
					slashing::clear_era_metadata::<T>(pruned_era);
				}

				if let Some(&(_, first_session)) = bonded.first() {
					T::SessionInterface::prune_historical_up_to(first_session);
				}
			}
		});

		Self::apply_unapplied_slashes(active_era);
	}

	/// Compute payout for era.
	fn end_era(active_era: ActiveEraInfo, _session_index: SessionIndex) {
		// Note: active_era_start can be None if end era is called during genesis config.
		if let Some(active_era_start) = active_era.start {
			let now_as_millis_u64 = T::UnixTime::now().as_millis().saturated_into::<u64>();

			let era_duration = (now_as_millis_u64 - active_era_start).saturated_into::<u64>();
			let staked = Self::eras_total_stake(&active_era.index);
			let issuance = T::Currency::total_issuance();
			let (validator_payout, remainder) =
				T::EraPayout::era_payout(staked, issuance, era_duration);

			Self::deposit_event(Event::<T>::EraPaid {
				era_index: active_era.index,
				validator_payout,
				remainder,
			});

			// Set ending era reward.
			<ErasValidatorReward<T>>::insert(&active_era.index, validator_payout);
			T::RewardRemainder::on_unbalanced(T::Currency::issue(remainder));

			// Clear offending validators.
			<OffendingValidators<T>>::kill();
		}
	}

	/// Plan a new era.
	///
	/// * Bump the current era storage (which holds the latest planned era).
	/// * Store start session index for the new planned era.
	/// * Clean old era information.
	/// * Store staking information for the new planned era
	///
	/// Returns the new validator set.
	pub fn trigger_new_era(
		start_session_index: SessionIndex,
		exposures: BoundedVec<
			(T::AccountId, Exposure<T::AccountId, BalanceOf<T>>),
			MaxWinnersOf<T>,
		>,
	) -> BoundedVec<T::AccountId, MaxWinnersOf<T>> {
		// Increment or set current era.
		let new_planned_era = CurrentEra::<T>::mutate(|s| {
			*s = Some(s.map(|s| s + 1).unwrap_or(0));
			s.unwrap()
		});
		ErasStartSessionIndex::<T>::insert(&new_planned_era, &start_session_index);

		// Clean old era information.
		if let Some(old_era) = new_planned_era.checked_sub(T::HistoryDepth::get() + 1) {
			Self::clear_era_information(old_era);
		}

		// Set staking information for the new era.
		Self::store_stakers_info(exposures, new_planned_era)
	}

	/// Potentially plan a new era.
	///
	/// Get election result from `T::ElectionProvider`.
	/// In case election result has more than [`MinimumValidatorCount`] validator trigger a new era.
	///
	/// In case a new era is planned, the new validator set is returned.
	pub(crate) fn try_trigger_new_era(
		start_session_index: SessionIndex,
		is_genesis: bool,
	) -> Option<BoundedVec<T::AccountId, MaxWinnersOf<T>>> {
		let election_result: BoundedVec<_, MaxWinnersOf<T>> = if is_genesis {
			let result = <T::GenesisElectionProvider>::elect().map_err(|e| {
				log!(warn, "genesis election provider failed due to {:?}", e);
				Self::deposit_event(Event::StakingElectionFailed);
			});

			result
				.ok()?
				.into_inner()
				.try_into()
				// both bounds checked in integrity test to be equal
				.defensive_unwrap_or_default()
		} else {
			let result = <T::ElectionProvider>::elect().map_err(|e| {
				log!(warn, "election provider failed due to {:?}", e);
				Self::deposit_event(Event::StakingElectionFailed);
			});
			result.ok()?
		};

		let exposures = Self::collect_exposures(election_result);
		if (exposures.len() as u32) < Self::minimum_validator_count().max(1) {
			// Session will panic if we ever return an empty validator set, thus max(1) ^^.
			match CurrentEra::<T>::get() {
				Some(current_era) if current_era > 0 => log!(
					warn,
					"chain does not have enough staking candidates to operate for era {:?} ({} \
					elected, minimum is {})",
					CurrentEra::<T>::get().unwrap_or(0),
					exposures.len(),
					Self::minimum_validator_count(),
				),
				None => {
					// The initial era is allowed to have no exposures.
					// In this case the SessionManager is expected to choose a sensible validator
					// set.
					// TODO: this should be simplified #8911
					CurrentEra::<T>::put(0);
					ErasStartSessionIndex::<T>::insert(&0, &start_session_index);
				},
				_ => (),
			}

			Self::deposit_event(Event::StakingElectionFailed);
			return None
		}

		Self::deposit_event(Event::StakersElected);
		Some(Self::trigger_new_era(start_session_index, exposures))
	}

	/// Process the output of the election.
	///
	/// Store staking information for the new planned era
	pub fn store_stakers_info(
		exposures: BoundedVec<
			(T::AccountId, Exposure<T::AccountId, BalanceOf<T>>),
			MaxWinnersOf<T>,
		>,
		new_planned_era: EraIndex,
	) -> BoundedVec<T::AccountId, MaxWinnersOf<T>> {
		let elected_stashes: BoundedVec<_, MaxWinnersOf<T>> = exposures
			.iter()
			.cloned()
			.map(|(x, _)| x)
			.collect::<Vec<_>>()
			.try_into()
			.expect("since we only map through exposures, size of elected_stashes is always same as exposures; qed");

		// Populate stakers, exposures, and the snapshot of validator prefs.
		let mut total_stake: BalanceOf<T> = Zero::zero();
		exposures.into_iter().for_each(|(stash, exposure)| {
			total_stake = total_stake.saturating_add(exposure.total);
			<ErasStakers<T>>::insert(new_planned_era, &stash, &exposure);

			let mut exposure_clipped = exposure;
			let clipped_max_len = T::MaxNominatorRewardedPerValidator::get() as usize;
			if exposure_clipped.others.len() > clipped_max_len {
				exposure_clipped.others.sort_by(|a, b| a.value.cmp(&b.value).reverse());
				exposure_clipped.others.truncate(clipped_max_len);
			}
			<ErasStakersClipped<T>>::insert(&new_planned_era, &stash, exposure_clipped);
		});

		// Insert current era staking information
		<ErasTotalStake<T>>::insert(&new_planned_era, total_stake);

		// Collect the pref of all winners.
		for stash in &elected_stashes {
			let pref = Self::validators(stash);
			<ErasValidatorPrefs<T>>::insert(&new_planned_era, stash, pref);
		}

		if new_planned_era > 0 {
			log!(
				info,
				"new validator set of size {:?} has been processed for era {:?}",
				elected_stashes.len(),
				new_planned_era,
			);
		}

		elected_stashes
	}

	/// Consume a set of [`BoundedSupports`] from [`sp_npos_elections`] and collect them into a
	/// [`Exposure`].
	fn collect_exposures(
		supports: BoundedSupportsOf<T::ElectionProvider>,
	) -> BoundedVec<(T::AccountId, Exposure<T::AccountId, BalanceOf<T>>), MaxWinnersOf<T>> {
		let total_issuance = T::Currency::total_issuance();
		let to_currency = |e: frame_election_provider_support::ExtendedBalance| {
			T::CurrencyToVote::to_currency(e, total_issuance)
		};

		supports
			.into_iter()
			.map(|(validator, support)| {
				// Build `struct exposure` from `support`.
				let mut others = Vec::with_capacity(support.voters.len());
				let mut own: BalanceOf<T> = Zero::zero();
				let mut total: BalanceOf<T> = Zero::zero();
				support
					.voters
					.into_iter()
					.map(|(nominator, weight)| (nominator, to_currency(weight)))
					.for_each(|(nominator, stake)| {
						if nominator == validator {
							own = own.saturating_add(stake);
						} else {
							others.push(IndividualExposure { who: nominator, value: stake });
						}
						total = total.saturating_add(stake);
					});

				let exposure = Exposure { own, others, total };
				(validator, exposure)
			})
			.try_collect()
			.expect("we only map through support vector which cannot change the size; qed")
	}

	/// Remove all associated data of a stash account from the staking system.
	///
	/// Assumes storage is upgraded before calling.
	///
	/// This is called:
	/// - after a `withdraw_unbonded()` call that frees all of a stash's bonded balance.
	/// - through `reap_stash()` if the balance has fallen to zero (through slashing).
	pub(crate) fn kill_stash(stash: &T::AccountId, num_slashing_spans: u32) -> DispatchResult {
		let controller = <Bonded<T>>::get(stash).ok_or(Error::<T>::NotStash)?;

		slashing::clear_stash_metadata::<T>(stash, num_slashing_spans)?;

		<Bonded<T>>::remove(stash);
		<Ledger<T>>::remove(&controller);

		// NOTE: Checks both `Payees` and `Payee` records during migration period.
		if Payees::<T>::contains_key(&stash) {
			Payees::<T>::remove(stash);
		} else {
			Payee::<T>::remove(stash);
		}

		Self::do_remove_validator(stash);
		Self::do_remove_nominator(stash);

		frame_system::Pallet::<T>::dec_consumers(stash);

		Ok(())
	}

	/// Clear all era information for given era.
	pub(crate) fn clear_era_information(era_index: EraIndex) {
		let mut cursor = <ErasStakers<T>>::clear_prefix(era_index, u32::MAX, None);
		debug_assert!(cursor.maybe_cursor.is_none());
		cursor = <ErasStakersClipped<T>>::clear_prefix(era_index, u32::MAX, None);
		debug_assert!(cursor.maybe_cursor.is_none());
		cursor = <ErasValidatorPrefs<T>>::clear_prefix(era_index, u32::MAX, None);
		debug_assert!(cursor.maybe_cursor.is_none());
		<ErasValidatorReward<T>>::remove(era_index);
		<ErasRewardPoints<T>>::remove(era_index);
		<ErasTotalStake<T>>::remove(era_index);
		ErasStartSessionIndex::<T>::remove(era_index);
	}

	/// Apply previously-unapplied slashes on the beginning of a new era, after a delay.
	fn apply_unapplied_slashes(active_era: EraIndex) {
		let era_slashes = UnappliedSlashes::<T>::take(&active_era);
		log!(
			debug,
			"found {} slashes scheduled to be executed in era {:?}",
			era_slashes.len(),
			active_era,
		);
		for slash in era_slashes {
			let slash_era = active_era.saturating_sub(T::SlashDeferDuration::get());
			slashing::apply_slash::<T>(slash, slash_era);
		}
	}

	/// Add reward points to validators using their stash account ID.
	///
	/// Validators are keyed by stash account ID and must be in the current elected set.
	///
	/// For each element in the iterator the given number of points in u32 is added to the
	/// validator, thus duplicates are handled.
	///
	/// At the end of the era each the total payout will be distributed among validator
	/// relatively to their points.
	///
	/// COMPLEXITY: Complexity is `number_of_validator_to_reward x current_elected_len`.
	pub fn reward_by_ids(validators_points: impl IntoIterator<Item = (T::AccountId, u32)>) {
		if let Some(active_era) = Self::active_era() {
			<ErasRewardPoints<T>>::mutate(active_era.index, |era_rewards| {
				for (validator, points) in validators_points.into_iter() {
					*era_rewards.individual.entry(validator).or_default() += points;
					era_rewards.total += points;
				}
			});
		}
	}

	/// Helper to set a new `ForceEra` mode.
	pub(crate) fn set_force_era(mode: Forcing) {
		log!(info, "Setting force era mode {:?}.", mode);
		ForceEra::<T>::put(mode);
		Self::deposit_event(Event::<T>::ForceEra { mode });
	}

	/// Ensures that at the end of the current session there will be a new era.
	pub(crate) fn ensure_new_era() {
		match ForceEra::<T>::get() {
			Forcing::ForceAlways | Forcing::ForceNew => (),
			_ => Self::set_force_era(Forcing::ForceNew),
		}
	}

	#[cfg(feature = "runtime-benchmarks")]
	pub fn add_era_stakers(
		current_era: EraIndex,
		stash: T::AccountId,
		exposure: Exposure<T::AccountId, BalanceOf<T>>,
	) {
		<ErasStakers<T>>::insert(&current_era, &stash, &exposure);
	}

	#[cfg(feature = "runtime-benchmarks")]
	pub fn set_slash_reward_fraction(fraction: Perbill) {
		SlashRewardFraction::<T>::put(fraction);
	}

	/// Get all of the voters that are eligible for the npos election.
	///
	/// `maybe_max_len` can imposes a cap on the number of voters returned;
	///
	/// Sets `MinimumActiveStake` to the minimum active nominator stake in the returned set of
	/// nominators.
	///
	/// This function is self-weighing as [`DispatchClass::Mandatory`].
	pub fn get_npos_voters(bounds: DataProviderBounds) -> Vec<VoterOf<Self>> {
		let mut voters_size_tracker: StaticTracker<Self> = StaticTracker::default();

		let final_predicted_len = {
			let all_voter_count = T::VoterList::count();
			bounds.count.unwrap_or(all_voter_count.into()).min(all_voter_count.into()).0
		};

		let mut all_voters = Vec::<_>::with_capacity(final_predicted_len as usize);

		// cache a few things.
		let weight_of = Self::weight_of_fn();

		let mut voters_seen = 0u32;
		let mut validators_taken = 0u32;
		let mut nominators_taken = 0u32;
		let mut min_active_stake = u64::MAX;

		let mut sorted_voters = T::VoterList::iter();
		while all_voters.len() < final_predicted_len as usize &&
			voters_seen < (NPOS_MAX_ITERATIONS_COEFFICIENT * final_predicted_len as u32)
		{
			let voter = match sorted_voters.next() {
				Some(voter) => {
					voters_seen.saturating_inc();
					voter
				},
				None => break,
			};

			let voter_weight = weight_of(&voter);
			// if voter weight is zero, do not consider this voter for the snapshot.
			if voter_weight.is_zero() {
				log!(debug, "voter's active balance is 0. skip this voter.");
				continue
			}

			if let Some(Nominations { targets, .. }) = <Nominators<T>>::get(&voter) {
				if !targets.is_empty() {
					// Note on lazy nomination quota: we do not check the nomination quota of the
					// voter at this point and accept all the current nominations. The nomination
					// quota is only enforced at `nominate` time.

					let voter = (voter, voter_weight, targets);
					if voters_size_tracker.try_register_voter(&voter, &bounds).is_err() {
						// no more space left for the election result, stop iterating.
						Self::deposit_event(Event::<T>::SnapshotVotersSizeExceeded {
							size: voters_size_tracker.size as u32,
						});
						break
					}

					all_voters.push(voter);
					nominators_taken.saturating_inc();
				} else {
					// technically should never happen, but not much we can do about it.
				}
				min_active_stake =
					if voter_weight < min_active_stake { voter_weight } else { min_active_stake };
			} else if Validators::<T>::contains_key(&voter) {
				// if this voter is a validator:
				let self_vote = (
					voter.clone(),
					voter_weight,
					vec![voter.clone()]
						.try_into()
						.expect("`MaxVotesPerVoter` must be greater than or equal to 1"),
				);

				if voters_size_tracker.try_register_voter(&self_vote, &bounds).is_err() {
					// no more space left for the election snapshot, stop iterating.
					Self::deposit_event(Event::<T>::SnapshotVotersSizeExceeded {
						size: voters_size_tracker.size as u32,
					});
					break
				}
				all_voters.push(self_vote);
				validators_taken.saturating_inc();
			} else {
				// this can only happen if: 1. there a bug in the bags-list (or whatever is the
				// sorted list) logic and the state of the two pallets is no longer compatible, or
				// because the nominators is not decodable since they have more nomination than
				// `T::NominationsQuota::get_quota`. The latter can rarely happen, and is not
				// really an emergency or bug if it does.
				defensive!(
				    "DEFENSIVE: invalid item in `VoterList`: {:?}, this nominator probably has too many nominations now",
                    voter,
                );
			}
		}

		// all_voters should have not re-allocated.
		debug_assert!(all_voters.capacity() == final_predicted_len as usize);

		Self::register_weight(T::WeightInfo::get_npos_voters(validators_taken, nominators_taken));

		let min_active_stake: T::CurrencyBalance =
			if all_voters.is_empty() { Zero::zero() } else { min_active_stake.into() };

		MinimumActiveStake::<T>::put(min_active_stake);

		log!(
			info,
			"generated {} npos voters, {} from validators and {} nominators",
			all_voters.len(),
			validators_taken,
			nominators_taken
		);

		all_voters
	}

	/// Get the targets for an upcoming npos election.
	///
	/// This function is self-weighing as [`DispatchClass::Mandatory`].
	pub fn get_npos_targets(bounds: DataProviderBounds) -> Vec<T::AccountId> {
		let mut targets_size_tracker: StaticTracker<Self> = StaticTracker::default();

		let final_predicted_len = {
			let all_target_count = T::TargetList::count();
			bounds.count.unwrap_or(all_target_count.into()).min(all_target_count.into()).0
		};

		let mut all_targets = Vec::<T::AccountId>::with_capacity(final_predicted_len as usize);
		let mut targets_seen = 0;

		let mut targets_iter = T::TargetList::iter();
		while all_targets.len() < final_predicted_len as usize &&
			targets_seen < (NPOS_MAX_ITERATIONS_COEFFICIENT * final_predicted_len as u32)
		{
			let target = match targets_iter.next() {
				Some(target) => {
					targets_seen.saturating_inc();
					target
				},
				None => break,
			};

			if targets_size_tracker.try_register_target(target.clone(), &bounds).is_err() {
				// no more space left for the election snapshot, stop iterating.
				Self::deposit_event(Event::<T>::SnapshotTargetsSizeExceeded {
					size: targets_size_tracker.size as u32,
				});
				break
			}

			if Validators::<T>::contains_key(&target) {
				all_targets.push(target);
			}
		}

		Self::register_weight(T::WeightInfo::get_npos_targets(all_targets.len() as u32));
		log!(info, "generated {} npos targets", all_targets.len());

		all_targets
	}

	/// This function will add a nominator to the `Nominators` storage map,
	/// and `VoterList`.
	///
	/// If the nominator already exists, their nominations will be updated.
	///
	/// NOTE: you must ALWAYS use this function to add nominator or update their targets. Any access
	/// to `Nominators` or `VoterList` outside of this function is almost certainly
	/// wrong.
	pub fn do_add_nominator(who: &T::AccountId, nominations: Nominations<T>) {
		if !Nominators::<T>::contains_key(who) {
			// maybe update sorted list.
			let _ = T::VoterList::on_insert(who.clone(), Self::weight_of(who))
				.defensive_unwrap_or_default();
		}
		Nominators::<T>::insert(who, nominations);

		debug_assert_eq!(
			Nominators::<T>::count() + Validators::<T>::count(),
			T::VoterList::count()
		);
	}

	/// This function will remove a nominator from the `Nominators` storage map,
	/// and `VoterList`.
	///
	/// Returns true if `who` was removed from `Nominators`, otherwise false.
	///
	/// NOTE: you must ALWAYS use this function to remove a nominator from the system. Any access to
	/// `Nominators` or `VoterList` outside of this function is almost certainly
	/// wrong.
	pub fn do_remove_nominator(who: &T::AccountId) -> bool {
		let outcome = if Nominators::<T>::contains_key(who) {
			Nominators::<T>::remove(who);
			let _ = T::VoterList::on_remove(who).defensive();
			true
		} else {
			false
		};

		debug_assert_eq!(
			Nominators::<T>::count() + Validators::<T>::count(),
			T::VoterList::count()
		);

		outcome
	}

	/// This function will add a validator to the `Validators` storage map.
	///
	/// If the validator already exists, their preferences will be updated.
	///
	/// NOTE: you must ALWAYS use this function to add a validator to the system. Any access to
	/// `Validators` or `VoterList` outside of this function is almost certainly
	/// wrong.
	pub fn do_add_validator(who: &T::AccountId, prefs: ValidatorPrefs) {
		if !Validators::<T>::contains_key(who) {
			// maybe update sorted list.
			let _ = T::VoterList::on_insert(who.clone(), Self::weight_of(who))
				.defensive_unwrap_or_default();
		}
		Validators::<T>::insert(who, prefs);

		debug_assert_eq!(
			Nominators::<T>::count() + Validators::<T>::count(),
			T::VoterList::count()
		);
	}

	/// This function will remove a validator from the `Validators` storage map.
	///
	/// Returns true if `who` was removed from `Validators`, otherwise false.
	///
	/// NOTE: you must ALWAYS use this function to remove a validator from the system. Any access to
	/// `Validators` or `VoterList` outside of this function is almost certainly
	/// wrong.
	pub fn do_remove_validator(who: &T::AccountId) -> bool {
		let outcome = if Validators::<T>::contains_key(who) {
			Validators::<T>::remove(who);
			let _ = T::VoterList::on_remove(who).defensive();
			true
		} else {
			false
		};

		debug_assert_eq!(
			Nominators::<T>::count() + Validators::<T>::count(),
			T::VoterList::count()
		);

		outcome
	}

	/// Register some amount of weight directly with the system pallet.
	///
	/// This is always mandatory weight.
	fn register_weight(weight: Weight) {
		<frame_system::Pallet<T>>::register_extra_weight_unchecked(
			weight,
			DispatchClass::Mandatory,
		);
	}

	/// Temporary getter for `Payees`.
	///
	/// Migrates `Payee` to `Payees` if it has not been migrated already.
	pub fn get_payout_destination_migrate(
		stash: &T::AccountId,
		controller: T::AccountId,
	) -> PayoutDestination<T::AccountId> {
		if !Payees::<T>::contains_key(stash) {
			let current = PayoutDestination::from_reward_destination(
				Payee::<T>::get(stash),
				stash.clone(),
				controller,
			);
			Payees::<T>::insert(stash, current.clone());
			Payee::<T>::remove(stash);
			current
		} else {
			Payees::<T>::get(stash)
		}
	}
}

impl<T: Config> Pallet<T> {
	/// Returns the current nominations quota for nominators.
	///
	/// Used by the runtime API.
	pub fn api_nominations_quota(balance: BalanceOf<T>) -> u32 {
		T::NominationsQuota::get_quota(balance)
	}
}

impl<T: Config> ElectionDataProvider for Pallet<T> {
	type AccountId = T::AccountId;
	type BlockNumber = BlockNumberFor<T>;
	type MaxVotesPerVoter = MaxNominationsOf<T>;

	fn desired_targets() -> data_provider::Result<u32> {
		Self::register_weight(T::DbWeight::get().reads(1));
		Ok(Self::validator_count())
	}

	fn electing_voters(bounds: DataProviderBounds) -> data_provider::Result<Vec<VoterOf<Self>>> {
		// This can never fail -- if `maybe_max_len` is `Some(_)` we handle it.
		let voters = Self::get_npos_voters(bounds);

		debug_assert!(!bounds.exhausted(
			SizeBound(voters.encoded_size() as u32).into(),
			CountBound(voters.len() as u32).into()
		));

		Ok(voters)
	}

	fn electable_targets(bounds: DataProviderBounds) -> data_provider::Result<Vec<T::AccountId>> {
		let targets = Self::get_npos_targets(bounds);

		// We can't handle this case yet -- return an error. WIP to improve handling this case in
		// <https://github.com/paritytech/substrate/pull/13195>.
		if bounds.exhausted(None, CountBound(T::TargetList::count() as u32).into()) {
			return Err("Target snapshot too big")
		}

		debug_assert!(!bounds.exhausted(
			SizeBound(targets.encoded_size() as u32).into(),
			CountBound(targets.len() as u32).into()
		));

		Ok(targets)
	}

	fn next_election_prediction(now: BlockNumberFor<T>) -> BlockNumberFor<T> {
		let current_era = Self::current_era().unwrap_or(0);
		let current_session = Self::current_planned_session();
		let current_era_start_session_index =
			Self::eras_start_session_index(current_era).unwrap_or(0);
		// Number of session in the current era or the maximum session per era if reached.
		let era_progress = current_session
			.saturating_sub(current_era_start_session_index)
			.min(T::SessionsPerEra::get());

		let until_this_session_end = T::NextNewSession::estimate_next_new_session(now)
			.0
			.unwrap_or_default()
			.saturating_sub(now);

		let session_length = T::NextNewSession::average_session_length();

		let sessions_left: BlockNumberFor<T> = match ForceEra::<T>::get() {
			Forcing::ForceNone => Bounded::max_value(),
			Forcing::ForceNew | Forcing::ForceAlways => Zero::zero(),
			Forcing::NotForcing if era_progress >= T::SessionsPerEra::get() => Zero::zero(),
			Forcing::NotForcing => T::SessionsPerEra::get()
				.saturating_sub(era_progress)
				// One session is computed in this_session_end.
				.saturating_sub(1)
				.into(),
		};

		now.saturating_add(
			until_this_session_end.saturating_add(sessions_left.saturating_mul(session_length)),
		)
	}

	#[cfg(feature = "runtime-benchmarks")]
	fn add_voter(
		voter: T::AccountId,
		weight: VoteWeight,
		targets: BoundedVec<T::AccountId, Self::MaxVotesPerVoter>,
	) {
		let stake = <BalanceOf<T>>::try_from(weight).unwrap_or_else(|_| {
			panic!("cannot convert a VoteWeight into BalanceOf, benchmark needs reconfiguring.")
		});
		<Bonded<T>>::insert(voter.clone(), voter.clone());
		<Ledger<T>>::insert(
			voter.clone(),
			StakingLedger {
				stash: voter.clone(),
				active: stake,
				total: stake,
				unlocking: Default::default(),
				claimed_rewards: Default::default(),
			},
		);

		Self::do_add_nominator(&voter, Nominations { targets, submitted_in: 0, suppressed: false });
	}

	#[cfg(feature = "runtime-benchmarks")]
	fn add_target(target: T::AccountId) {
		let stake = MinValidatorBond::<T>::get() * 100u32.into();
		<Bonded<T>>::insert(target.clone(), target.clone());
		<Ledger<T>>::insert(
			target.clone(),
			StakingLedger {
				stash: target.clone(),
				active: stake,
				total: stake,
				unlocking: Default::default(),
				claimed_rewards: Default::default(),
			},
		);
		Self::do_add_validator(
			&target,
			ValidatorPrefs { commission: Perbill::zero(), blocked: false },
		);
	}

	#[cfg(feature = "runtime-benchmarks")]
	fn clear() {
		#[allow(deprecated)]
		<Bonded<T>>::remove_all(None);
		#[allow(deprecated)]
		<Ledger<T>>::remove_all(None);
		#[allow(deprecated)]
		<Validators<T>>::remove_all();
		#[allow(deprecated)]
		<Nominators<T>>::remove_all();

		T::VoterList::unsafe_clear();
	}

	#[cfg(feature = "runtime-benchmarks")]
	fn put_snapshot(
		voters: Vec<VoterOf<Self>>,
		targets: Vec<T::AccountId>,
		target_stake: Option<VoteWeight>,
	) {
		targets.into_iter().for_each(|v| {
			let stake: BalanceOf<T> = target_stake
				.and_then(|w| <BalanceOf<T>>::try_from(w).ok())
				.unwrap_or_else(|| MinNominatorBond::<T>::get() * 100u32.into());
			<Bonded<T>>::insert(v.clone(), v.clone());
			<Ledger<T>>::insert(
				v.clone(),
				StakingLedger {
					stash: v.clone(),
					active: stake,
					total: stake,
					unlocking: Default::default(),
					claimed_rewards: Default::default(),
				},
			);
			Self::do_add_validator(
				&v,
				ValidatorPrefs { commission: Perbill::zero(), blocked: false },
			);
		});

		voters.into_iter().for_each(|(v, s, t)| {
			let stake = <BalanceOf<T>>::try_from(s).unwrap_or_else(|_| {
				panic!("cannot convert a VoteWeight into BalanceOf, benchmark needs reconfiguring.")
			});
			<Bonded<T>>::insert(v.clone(), v.clone());
			<Ledger<T>>::insert(
				v.clone(),
				StakingLedger {
					stash: v.clone(),
					active: stake,
					total: stake,
					unlocking: Default::default(),
					claimed_rewards: Default::default(),
				},
			);
			Self::do_add_nominator(
				&v,
				Nominations { targets: t, submitted_in: 0, suppressed: false },
			);
		});
	}
}

/// In this implementation `new_session(session)` must be called before `end_session(session-1)`
/// i.e. the new session must be planned before the ending of the previous session.
///
/// Once the first new_session is planned, all session must start and then end in order, though
/// some session can lag in between the newest session planned and the latest session started.
impl<T: Config> pallet_session::SessionManager<T::AccountId> for Pallet<T> {
	fn new_session(new_index: SessionIndex) -> Option<Vec<T::AccountId>> {
		log!(trace, "planning new session {}", new_index);
		CurrentPlannedSession::<T>::put(new_index);
		Self::new_session(new_index, false).map(|v| v.into_inner())
	}
	fn new_session_genesis(new_index: SessionIndex) -> Option<Vec<T::AccountId>> {
		log!(trace, "planning new session {} at genesis", new_index);
		CurrentPlannedSession::<T>::put(new_index);
		Self::new_session(new_index, true).map(|v| v.into_inner())
	}
	fn start_session(start_index: SessionIndex) {
		log!(trace, "starting session {}", start_index);
		Self::start_session(start_index)
	}
	fn end_session(end_index: SessionIndex) {
		log!(trace, "ending session {}", end_index);
		Self::end_session(end_index)
	}
}

impl<T: Config> historical::SessionManager<T::AccountId, Exposure<T::AccountId, BalanceOf<T>>>
	for Pallet<T>
{
	fn new_session(
		new_index: SessionIndex,
	) -> Option<Vec<(T::AccountId, Exposure<T::AccountId, BalanceOf<T>>)>> {
		<Self as pallet_session::SessionManager<_>>::new_session(new_index).map(|validators| {
			let current_era = Self::current_era()
				// Must be some as a new era has been created.
				.unwrap_or(0);

			validators
				.into_iter()
				.map(|v| {
					let exposure = Self::eras_stakers(current_era, &v);
					(v, exposure)
				})
				.collect()
		})
	}
	fn new_session_genesis(
		new_index: SessionIndex,
	) -> Option<Vec<(T::AccountId, Exposure<T::AccountId, BalanceOf<T>>)>> {
		<Self as pallet_session::SessionManager<_>>::new_session_genesis(new_index).map(
			|validators| {
				let current_era = Self::current_era()
					// Must be some as a new era has been created.
					.unwrap_or(0);

				validators
					.into_iter()
					.map(|v| {
						let exposure = Self::eras_stakers(current_era, &v);
						(v, exposure)
					})
					.collect()
			},
		)
	}
	fn start_session(start_index: SessionIndex) {
		<Self as pallet_session::SessionManager<_>>::start_session(start_index)
	}
	fn end_session(end_index: SessionIndex) {
		<Self as pallet_session::SessionManager<_>>::end_session(end_index)
	}
}

/// Add reward points to block authors:
/// * 20 points to the block producer for producing a (non-uncle) block,
impl<T> pallet_authorship::EventHandler<T::AccountId, BlockNumberFor<T>> for Pallet<T>
where
	T: Config + pallet_authorship::Config + pallet_session::Config,
{
	fn note_author(author: T::AccountId) {
		Self::reward_by_ids(vec![(author, 20)])
	}
}

/// This is intended to be used with `FilterHistoricalOffences`.
impl<T: Config>
	OnOffenceHandler<T::AccountId, pallet_session::historical::IdentificationTuple<T>, Weight>
	for Pallet<T>
where
	T: pallet_session::Config<ValidatorId = <T as frame_system::Config>::AccountId>,
	T: pallet_session::historical::Config<
		FullIdentification = Exposure<<T as frame_system::Config>::AccountId, BalanceOf<T>>,
		FullIdentificationOf = ExposureOf<T>,
	>,
	T::SessionHandler: pallet_session::SessionHandler<<T as frame_system::Config>::AccountId>,
	T::SessionManager: pallet_session::SessionManager<<T as frame_system::Config>::AccountId>,
	T::ValidatorIdOf: Convert<
		<T as frame_system::Config>::AccountId,
		Option<<T as frame_system::Config>::AccountId>,
	>,
{
	fn on_offence(
		offenders: &[OffenceDetails<
			T::AccountId,
			pallet_session::historical::IdentificationTuple<T>,
		>],
		slash_fraction: &[Perbill],
		slash_session: SessionIndex,
		disable_strategy: DisableStrategy,
	) -> Weight {
		let reward_proportion = SlashRewardFraction::<T>::get();
		let mut consumed_weight = Weight::from_parts(0, 0);
		let mut add_db_reads_writes = |reads, writes| {
			consumed_weight += T::DbWeight::get().reads_writes(reads, writes);
		};

		let active_era = {
			let active_era = Self::active_era();
			add_db_reads_writes(1, 0);
			if active_era.is_none() {
				// This offence need not be re-submitted.
				return consumed_weight
			}
			active_era.expect("value checked not to be `None`; qed").index
		};
		let active_era_start_session_index = Self::eras_start_session_index(active_era)
			.unwrap_or_else(|| {
				frame_support::print("Error: start_session_index must be set for current_era");
				0
			});
		add_db_reads_writes(1, 0);

		let window_start = active_era.saturating_sub(T::BondingDuration::get());

		// Fast path for active-era report - most likely.
		// `slash_session` cannot be in a future active era. It must be in `active_era` or before.
		let slash_era = if slash_session >= active_era_start_session_index {
			active_era
		} else {
			let eras = BondedEras::<T>::get();
			add_db_reads_writes(1, 0);

			// Reverse because it's more likely to find reports from recent eras.
			match eras.iter().rev().find(|&(_, sesh)| sesh <= &slash_session) {
				Some((slash_era, _)) => *slash_era,
				// Before bonding period. defensive - should be filtered out.
				None => return consumed_weight,
			}
		};

		add_db_reads_writes(1, 1);

		let slash_defer_duration = T::SlashDeferDuration::get();

		let invulnerables = Self::invulnerables();
		add_db_reads_writes(1, 0);

		for (details, slash_fraction) in offenders.iter().zip(slash_fraction) {
			let (stash, exposure) = &details.offender;

			// Skip if the validator is invulnerable.
			if invulnerables.contains(stash) {
				continue
			}

			let unapplied = slashing::compute_slash::<T>(slashing::SlashParams {
				stash,
				slash: *slash_fraction,
				exposure,
				slash_era,
				window_start,
				now: active_era,
				reward_proportion,
				disable_strategy,
			});

			Self::deposit_event(Event::<T>::SlashReported {
				validator: stash.clone(),
				fraction: *slash_fraction,
				slash_era,
			});

			if let Some(mut unapplied) = unapplied {
				let nominators_len = unapplied.others.len() as u64;
				let reporters_len = details.reporters.len() as u64;

				{
					let upper_bound = 1 /* Validator/NominatorSlashInEra */ + 2 /* fetch_spans */;
					let rw = upper_bound + nominators_len * upper_bound;
					add_db_reads_writes(rw, rw);
				}
				unapplied.reporters = details.reporters.clone();
				if slash_defer_duration == 0 {
					// Apply right away.
					slashing::apply_slash::<T>(unapplied, slash_era);
					{
						let slash_cost = (6, 5);
						let reward_cost = (2, 2);
						add_db_reads_writes(
							(1 + nominators_len) * slash_cost.0 + reward_cost.0 * reporters_len,
							(1 + nominators_len) * slash_cost.1 + reward_cost.1 * reporters_len,
						);
					}
				} else {
					// Defer to end of some `slash_defer_duration` from now.
					log!(
						debug,
						"deferring slash of {:?}% happened in {:?} (reported in {:?}) to {:?}",
						slash_fraction,
						slash_era,
						active_era,
						slash_era + slash_defer_duration + 1,
					);
					UnappliedSlashes::<T>::mutate(
						slash_era.saturating_add(slash_defer_duration).saturating_add(One::one()),
						move |for_later| for_later.push(unapplied),
					);
					add_db_reads_writes(1, 1);
				}
			} else {
				add_db_reads_writes(4 /* fetch_spans */, 5 /* kick_out_if_recent */)
			}
		}

		consumed_weight
	}
}

impl<T: Config> ScoreProvider<T::AccountId> for Pallet<T> {
	type Score = VoteWeight;

	fn score(who: &T::AccountId) -> Self::Score {
		Self::weight_of(who)
	}

	#[cfg(feature = "runtime-benchmarks")]
	fn set_score_of(who: &T::AccountId, weight: Self::Score) {
		// this will clearly results in an inconsistent state, but it should not matter for a
		// benchmark.
		let active: BalanceOf<T> = weight.try_into().map_err(|_| ()).unwrap();
		let mut ledger = match Self::ledger(who) {
			None => StakingLedger::default_from(who.clone()),
			Some(l) => l,
		};
		ledger.active = active;

		<Ledger<T>>::insert(who, ledger);
		<Bonded<T>>::insert(who, who);

		// also, we play a trick to make sure that a issuance based-`CurrencyToVote` behaves well:
		// This will make sure that total issuance is zero, thus the currency to vote will be a 1-1
		// conversion.
		let imbalance = T::Currency::burn(T::Currency::total_issuance());
		// kinda ugly, but gets the job done. The fact that this works here is a HUGE exception.
		// Don't try this pattern in other places.
		sp_std::mem::forget(imbalance);
	}
}

/// A simple sorted list implementation that does not require any additional pallets. Note, this
/// does not provide validators in sorted order. If you desire nominators in a sorted order take
/// a look at [`pallet-bags-list`].
pub struct UseValidatorsMap<T>(sp_std::marker::PhantomData<T>);
impl<T: Config> SortedListProvider<T::AccountId> for UseValidatorsMap<T> {
	type Score = BalanceOf<T>;
	type Error = ();

	/// Returns iterator over voter list, which can have `take` called on it.
	fn iter() -> Box<dyn Iterator<Item = T::AccountId>> {
		Box::new(Validators::<T>::iter().map(|(v, _)| v))
	}
	fn iter_from(
		start: &T::AccountId,
	) -> Result<Box<dyn Iterator<Item = T::AccountId>>, Self::Error> {
		if Validators::<T>::contains_key(start) {
			let start_key = Validators::<T>::hashed_key_for(start);
			Ok(Box::new(Validators::<T>::iter_from(start_key).map(|(n, _)| n)))
		} else {
			Err(())
		}
	}
	fn count() -> u32 {
		Validators::<T>::count()
	}
	fn contains(id: &T::AccountId) -> bool {
		Validators::<T>::contains_key(id)
	}
	fn on_insert(_: T::AccountId, _weight: Self::Score) -> Result<(), Self::Error> {
		// nothing to do on insert.
		Ok(())
	}
	fn get_score(id: &T::AccountId) -> Result<Self::Score, Self::Error> {
		Ok(Pallet::<T>::weight_of(id).into())
	}
	fn on_update(_: &T::AccountId, _weight: Self::Score) -> Result<(), Self::Error> {
		// nothing to do on update.
		Ok(())
	}
	fn on_remove(_: &T::AccountId) -> Result<(), Self::Error> {
		// nothing to do on remove.
		Ok(())
	}
	fn unsafe_regenerate(
		_: impl IntoIterator<Item = T::AccountId>,
		_: Box<dyn Fn(&T::AccountId) -> Self::Score>,
	) -> u32 {
		// nothing to do upon regenerate.
		0
	}
	#[cfg(feature = "try-runtime")]
	fn try_state() -> Result<(), TryRuntimeError> {
		Ok(())
	}

	fn unsafe_clear() {
		#[allow(deprecated)]
		Validators::<T>::remove_all();
	}

	#[cfg(feature = "runtime-benchmarks")]
	fn score_update_worst_case(_who: &T::AccountId, _is_increase: bool) -> Self::Score {
		unimplemented!()
	}
}

/// A simple voter list implementation that does not require any additional pallets. Note, this
/// does not provided nominators in sorted ordered. If you desire nominators in a sorted order take
/// a look at [`pallet-bags-list].
pub struct UseNominatorsAndValidatorsMap<T>(sp_std::marker::PhantomData<T>);
impl<T: Config> SortedListProvider<T::AccountId> for UseNominatorsAndValidatorsMap<T> {
	type Error = ();
	type Score = VoteWeight;

	fn iter() -> Box<dyn Iterator<Item = T::AccountId>> {
		Box::new(
			Validators::<T>::iter()
				.map(|(v, _)| v)
				.chain(Nominators::<T>::iter().map(|(n, _)| n)),
		)
	}
	fn iter_from(
		start: &T::AccountId,
	) -> Result<Box<dyn Iterator<Item = T::AccountId>>, Self::Error> {
		if Validators::<T>::contains_key(start) {
			let start_key = Validators::<T>::hashed_key_for(start);
			Ok(Box::new(
				Validators::<T>::iter_from(start_key)
					.map(|(n, _)| n)
					.chain(Nominators::<T>::iter().map(|(x, _)| x)),
			))
		} else if Nominators::<T>::contains_key(start) {
			let start_key = Nominators::<T>::hashed_key_for(start);
			Ok(Box::new(Nominators::<T>::iter_from(start_key).map(|(n, _)| n)))
		} else {
			Err(())
		}
	}
	fn count() -> u32 {
		Nominators::<T>::count().saturating_add(Validators::<T>::count())
	}
	fn contains(id: &T::AccountId) -> bool {
		Nominators::<T>::contains_key(id) || Validators::<T>::contains_key(id)
	}
	fn on_insert(_: T::AccountId, _weight: Self::Score) -> Result<(), Self::Error> {
		// nothing to do on insert.
		Ok(())
	}
	fn get_score(id: &T::AccountId) -> Result<Self::Score, Self::Error> {
		Ok(Pallet::<T>::weight_of(id))
	}
	fn on_update(_: &T::AccountId, _weight: Self::Score) -> Result<(), Self::Error> {
		// nothing to do on update.
		Ok(())
	}
	fn on_remove(_: &T::AccountId) -> Result<(), Self::Error> {
		// nothing to do on remove.
		Ok(())
	}
	fn unsafe_regenerate(
		_: impl IntoIterator<Item = T::AccountId>,
		_: Box<dyn Fn(&T::AccountId) -> Self::Score>,
	) -> u32 {
		// nothing to do upon regenerate.
		0
	}

	#[cfg(feature = "try-runtime")]
	fn try_state() -> Result<(), TryRuntimeError> {
		Ok(())
	}

	fn unsafe_clear() {
		// NOTE: Caller must ensure this doesn't lead to too many storage accesses. This is a
		// condition of SortedListProvider::unsafe_clear.
		#[allow(deprecated)]
		Nominators::<T>::remove_all();
		#[allow(deprecated)]
		Validators::<T>::remove_all();
	}

	#[cfg(feature = "runtime-benchmarks")]
	fn score_update_worst_case(_who: &T::AccountId, _is_increase: bool) -> Self::Score {
		unimplemented!()
	}
}

impl<T: Config> StakingInterface for Pallet<T> {
	type AccountId = T::AccountId;
	type Balance = BalanceOf<T>;
	type CurrencyToVote = T::CurrencyToVote;

	fn minimum_nominator_bond() -> Self::Balance {
		MinNominatorBond::<T>::get()
	}

	fn minimum_validator_bond() -> Self::Balance {
		MinValidatorBond::<T>::get()
	}

	fn desired_validator_count() -> u32 {
		ValidatorCount::<T>::get()
	}

	fn election_ongoing() -> bool {
		T::ElectionProvider::ongoing()
	}

	fn force_unstake(who: Self::AccountId) -> sp_runtime::DispatchResult {
		let num_slashing_spans = Self::slashing_spans(&who).map_or(0, |s| s.iter().count() as u32);
		Self::force_unstake(RawOrigin::Root.into(), who.clone(), num_slashing_spans)
	}

	fn stash_by_ctrl(controller: &Self::AccountId) -> Result<Self::AccountId, DispatchError> {
		Self::ledger(controller)
			.map(|l| l.stash)
			.ok_or(Error::<T>::NotController.into())
	}

	fn is_exposed_in_era(who: &Self::AccountId, era: &EraIndex) -> bool {
		ErasStakers::<T>::iter_prefix(era).any(|(validator, exposures)| {
			validator == *who || exposures.others.iter().any(|i| i.who == *who)
		})
	}

	fn bonding_duration() -> EraIndex {
		T::BondingDuration::get()
	}

	fn current_era() -> EraIndex {
		Self::current_era().unwrap_or(Zero::zero())
	}

	fn stake(who: &Self::AccountId) -> Result<Stake<BalanceOf<T>>, DispatchError> {
		Self::bonded(who)
			.and_then(|c| Self::ledger(c))
			.map(|l| Stake { total: l.total, active: l.active })
			.ok_or(Error::<T>::NotStash.into())
	}

	fn bond_extra(who: &Self::AccountId, extra: Self::Balance) -> DispatchResult {
		Self::bond_extra(RawOrigin::Signed(who.clone()).into(), extra)
	}

	fn unbond(who: &Self::AccountId, value: Self::Balance) -> DispatchResult {
		let ctrl = Self::bonded(who).ok_or(Error::<T>::NotStash)?;
		Self::unbond(RawOrigin::Signed(ctrl).into(), value)
			.map_err(|with_post| with_post.error)
			.map(|_| ())
	}

	fn chill(who: &Self::AccountId) -> DispatchResult {
		// defensive-only: any account bonded via this interface has the stash set as the
		// controller, but we have to be sure. Same comment anywhere else that we read this.
		let ctrl = Self::bonded(who).ok_or(Error::<T>::NotStash)?;
		Self::chill(RawOrigin::Signed(ctrl).into())
	}

	fn withdraw_unbonded(
		who: Self::AccountId,
		num_slashing_spans: u32,
	) -> Result<bool, DispatchError> {
		let ctrl = Self::bonded(who).ok_or(Error::<T>::NotStash)?;
		Self::withdraw_unbonded(RawOrigin::Signed(ctrl.clone()).into(), num_slashing_spans)
			.map(|_| !Ledger::<T>::contains_key(&ctrl))
			.map_err(|with_post| with_post.error)
	}

	fn bond(
		who: &Self::AccountId,
		value: Self::Balance,
		payee: &Self::AccountId,
	) -> DispatchResult {
		Self::bond(
			RawOrigin::Signed(who.clone()).into(),
			value,
			PayoutDestination::Deposit(payee.clone()),
		)
	}

	fn nominate(who: &Self::AccountId, targets: Vec<Self::AccountId>) -> DispatchResult {
		let ctrl = Self::bonded(who).ok_or(Error::<T>::NotStash)?;
		let targets = targets.into_iter().map(T::Lookup::unlookup).collect::<Vec<_>>();
		Self::nominate(RawOrigin::Signed(ctrl).into(), targets)
	}

	fn status(
		who: &Self::AccountId,
	) -> Result<sp_staking::StakerStatus<Self::AccountId>, DispatchError> {
		let is_bonded = Self::bonded(who).is_some();
		if !is_bonded {
			return Err(Error::<T>::NotStash.into())
		}

		let is_validator = Validators::<T>::contains_key(&who);
		let is_nominator = Nominators::<T>::get(&who);

		use sp_staking::StakerStatus;
		match (is_validator, is_nominator.is_some()) {
			(false, false) => Ok(StakerStatus::Idle),
			(true, false) => Ok(StakerStatus::Validator),
			(false, true) => Ok(StakerStatus::Nominator(
				is_nominator.expect("is checked above; qed").targets.into_inner(),
			)),
			(true, true) => {
				defensive!("cannot be both validators and nominator");
				Err(Error::<T>::BadState.into())
			},
		}
	}

	sp_staking::runtime_benchmarks_enabled! {
		fn nominations(who: &Self::AccountId) -> Option<Vec<T::AccountId>> {
			Nominators::<T>::get(who).map(|n| n.targets.into_inner())
		}

		fn add_era_stakers(
			current_era: &EraIndex,
			stash: &T::AccountId,
			exposures: Vec<(Self::AccountId, Self::Balance)>,
		) {
			let others = exposures
				.iter()
				.map(|(who, value)| IndividualExposure { who: who.clone(), value: value.clone() })
				.collect::<Vec<_>>();
			let exposure = Exposure { total: Default::default(), own: Default::default(), others };
			<ErasStakers<T>>::insert(&current_era, &stash, &exposure);
		}

		fn set_current_era(era: EraIndex) {
			CurrentEra::<T>::put(era);
		}
	}
}

#[cfg(any(test, feature = "try-runtime"))]
impl<T: Config> Pallet<T> {
	pub(crate) fn do_try_state(_: BlockNumberFor<T>) -> Result<(), TryRuntimeError> {
		ensure!(
			T::VoterList::iter()
				.all(|x| <Nominators<T>>::contains_key(&x) || <Validators<T>>::contains_key(&x)),
			"VoterList contains non-staker"
		);

		Self::check_nominators()?;
		Self::check_exposures()?;
		Self::check_ledgers()?;
		Self::check_count()
	}

	fn check_count() -> Result<(), TryRuntimeError> {
		ensure!(
			<T as Config>::VoterList::count() ==
				Nominators::<T>::count() + Validators::<T>::count(),
			"wrong external count"
		);
		ensure!(
			<T as Config>::TargetList::count() == Validators::<T>::count(),
			"wrong external count"
		);
		ensure!(
			ValidatorCount::<T>::get() <=
				<T::ElectionProvider as frame_election_provider_support::ElectionProviderBase>::MaxWinners::get(),
			Error::<T>::TooManyValidators
		);
		Ok(())
	}

	fn check_ledgers() -> Result<(), TryRuntimeError> {
		Bonded::<T>::iter()
			.map(|(_, ctrl)| Self::ensure_ledger_consistent(ctrl))
			.collect::<Result<Vec<_>, _>>()?;
		Ok(())
	}

	fn check_exposures() -> Result<(), TryRuntimeError> {
		// a check per validator to ensure the exposure struct is always sane.
		let era = Self::active_era().unwrap().index;
		ErasStakers::<T>::iter_prefix_values(era)
			.map(|expo| {
				ensure!(
					expo.total ==
						expo.own +
							expo.others
								.iter()
								.map(|e| e.value)
								.fold(Zero::zero(), |acc, x| acc + x),
					"wrong total exposure.",
				);
				Ok(())
			})
			.collect::<Result<(), TryRuntimeError>>()
	}

	fn check_nominators() -> Result<(), TryRuntimeError> {
		// a check per nominator to ensure their entire stake is correctly distributed. Will only
		// kick-in if the nomination was submitted before the current era.
		let era = Self::active_era().unwrap().index;
		<Nominators<T>>::iter()
			.filter_map(
				|(nominator, nomination)| {
					if nomination.submitted_in < era {
						Some(nominator)
					} else {
						None
					}
				},
			)
			.map(|nominator| -> Result<(), TryRuntimeError> {
				// must be bonded.
				Self::ensure_is_stash(&nominator)?;
				let mut sum = BalanceOf::<T>::zero();
				T::SessionInterface::validators()
					.iter()
					.map(|v| Self::eras_stakers(era, v))
					.map(|e| -> Result<(), TryRuntimeError> {
						let individual =
							e.others.iter().filter(|e| e.who == nominator).collect::<Vec<_>>();
						let len = individual.len();
						match len {
							0 => { /* not supporting this validator at all. */ },
							1 => sum += individual[0].value,
							_ =>
								return Err(
									"nominator cannot back a validator more than once.".into()
								),
						};
						Ok(())
					})
					.collect::<Result<Vec<_>, _>>()?;
				Ok(())
			})
			.collect::<Result<Vec<_>, _>>()?;

		Ok(())
	}

	fn ensure_is_stash(who: &T::AccountId) -> Result<(), &'static str> {
		ensure!(Self::bonded(who).is_some(), "Not a stash.");
		Ok(())
	}

	fn ensure_ledger_consistent(ctrl: T::AccountId) -> Result<(), TryRuntimeError> {
		// ensures ledger.total == ledger.active + sum(ledger.unlocking).
		let ledger = Self::ledger(ctrl.clone()).ok_or("Not a controller.")?;
		let real_total: BalanceOf<T> =
			ledger.unlocking.iter().fold(ledger.active, |a, c| a + c.value);
		ensure!(real_total == ledger.total, "ledger.total corrupt");

		Ok(())
	}
}<|MERGE_RESOLUTION|>--- conflicted
+++ resolved
@@ -260,13 +260,8 @@
 			let nominator_reward: BalanceOf<T> =
 				nominator_exposure_part * validator_leftover_payout;
 			// We can now make nominator payout:
-<<<<<<< HEAD
-			if let Some(imbalance) = Self::make_payout(&nominator.who, nominator_reward) {
+			if let Some((imbalance, dest)) = Self::make_payout(&nominator.who, nominator_reward) {
 				// Note: this logic does not count payouts for `PayoutDestination::Forgo`.
-=======
-			if let Some((imbalance, dest)) = Self::make_payout(&nominator.who, nominator_reward) {
-				// Note: this logic does not count payouts for `RewardDestination::None`.
->>>>>>> bb792af2
 				nominator_payout_count += 1;
 				let e = Event::<T>::Rewarded {
 					stash: nominator.who.clone(),
@@ -302,7 +297,7 @@
 
 	/// Actually make a payment to a staker. This uses the currency's reward function
 	/// to pay the right payee for the given staker account.
-<<<<<<< HEAD
+
 	fn make_payout(stash: &T::AccountId, amount: BalanceOf<T>) -> Option<PositiveImbalanceOf<T>> {
 		// NOTE: temporary getter while `Payee` -> `Payees` lazy migration is taking place.
 		// Can replace with `dest = Self:payees(stash);` once migration is done.
@@ -322,7 +317,7 @@
 			)
 		};
 
-		match dest {
+		let maybe_imbalance = match dest {
 			PayoutDestination::Stake => payout_destination_stake(amount),
 			PayoutDestination::Split((share, deposit_to)) => {
 				let amount_free = share * amount;
@@ -341,30 +336,7 @@
 				Some(T::Currency::deposit_creating(&deposit_to, amount)),
 			PayoutDestination::Forgo => None,
 		}
-=======
-	fn make_payout(
-		stash: &T::AccountId,
-		amount: BalanceOf<T>,
-	) -> Option<(PositiveImbalanceOf<T>, RewardDestination<T::AccountId>)> {
-		let maybe_imbalance = match Self::payee(stash) {
-			RewardDestination::Controller => Self::bonded(stash)
-				.map(|controller| T::Currency::deposit_creating(&controller, amount)),
-			RewardDestination::Stash => T::Currency::deposit_into_existing(stash, amount).ok(),
-			RewardDestination::Staked => Self::bonded(stash)
-				.and_then(|c| Self::ledger(&c).map(|l| (c, l)))
-				.and_then(|(controller, mut l)| {
-					l.active += amount;
-					l.total += amount;
-					let r = T::Currency::deposit_into_existing(stash, amount).ok();
-					Self::update_ledger(&controller, &l);
-					r
-				}),
-			RewardDestination::Account(dest_account) =>
-				Some(T::Currency::deposit_creating(&dest_account, amount)),
-			RewardDestination::None => None,
-		};
-		maybe_imbalance.map(|imbalance| (imbalance, Self::payee(stash)))
->>>>>>> bb792af2
+		maybe_imbalance.map(|imbalance| (imbalance, dest))
 	}
 
 	/// Plan a new session potentially trigger a new era.

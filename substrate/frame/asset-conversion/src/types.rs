--- conflicted
+++ resolved
@@ -19,11 +19,7 @@
 use codec::{Decode, Encode, MaxEncodedLen};
 use core::marker::PhantomData;
 use scale_info::TypeInfo;
-<<<<<<< HEAD
 use sp_runtime::traits::TryConvert;
-use sp_std::marker::PhantomData;
-=======
->>>>>>> 9e6298e7
 
 /// Represents a swap path with associated asset amounts indicating how much of the asset needs to
 /// be deposited to get the following asset's amount withdrawn (this is inclusive of fees).

--- conflicted
+++ resolved
@@ -614,8 +614,6 @@
 			inout.vrf_output_bytes(transcript)
 		}
 	}
-
-	impl EncodeLike for VrfOutput {}
 }
 
 /// Bandersnatch Ring-VRF types and operations.
@@ -624,26 +622,6 @@
 	pub use bandersnatch_vrfs::ring::{RingProof, RingProver, RingVerifier, KZG};
 	use bandersnatch_vrfs::{ring::VerifierKey, CanonicalDeserialize, PublicKey};
 
-<<<<<<< HEAD
-	/// Ring max size (keyset max size).
-	pub const RING_MAX_SIZE: u32 = RING_DOMAIN_MAX_SIZE - RING_DOMAIN_OVERHEAD;
-
-	/// Ring domain max size.
-	pub const RING_DOMAIN_MAX_SIZE: u32 = 1024;
-
-	// Overhead in the domain size over the max ring size.
-	///
-	/// Some bits of the domain are reserved for the zk proof to work.
-	pub(crate) const RING_DOMAIN_OVERHEAD: u32 = 257;
-
-	// Max size of serialized ring-vrf context params.
-	//
-	// The actual size is dependent on the ring domain size and this value
-	// has been computed for `RING_DOMAIN_MAX_SIZE` with compression disabled
-	// for performance reasons.
-	pub(crate) const RING_CONTEXT_SERIALIZED_MAX_SIZE: usize = 295412;
-	// const RING_CONTEXT_SERIALIZED_SIZE: usize = 147716;
-=======
 	/// Overhead in the domain size with respect to the supported ring size.
 	///
 	/// Some bits of the domain are reserved for the zk-proof to work.
@@ -663,7 +641,6 @@
 			g1_points_num * G1_POINT_UNCOMPRESSED_SIZE +
 			G2_POINTS_NUM * G2_POINT_UNCOMPRESSED_SIZE
 	}
->>>>>>> ecfdb2b7
 
 	pub(crate) const RING_VERIFIER_DATA_SERIALIZED_SIZE: usize = 388;
 	pub(crate) const RING_SIGNATURE_SERIALIZED_SIZE: usize = 755;
@@ -715,15 +692,6 @@
 
 	impl TypeInfo for RingVerifierData {
 		type Identity = [u8; RING_VERIFIER_DATA_SERIALIZED_SIZE];
-<<<<<<< HEAD
-
-		fn type_info() -> scale_info::Type {
-			Self::Identity::type_info()
-		}
-	}
-
-	/// Context used to construct ring prover and verifier.
-=======
 
 		fn type_info() -> scale_info::Type {
 			Self::Identity::type_info()
@@ -735,23 +703,13 @@
 	/// Generic parameter `D` represents the ring domain size and drives
 	/// the max number of supported ring members [`RingContext::max_keyset_size`]
 	/// which is equal to `D - RING_DOMAIN_OVERHEAD`.
->>>>>>> ecfdb2b7
 	#[derive(Clone)]
 	pub struct RingContext<const D: u32>(KZG);
 
-<<<<<<< HEAD
-	impl RingContext {
-		/// Build an dummy instance for testing purposes.
-		///
-		/// `domain_size` is set to `RING_DOMAIN_MAX_SIZE`.
-		pub fn new_testing() -> Self {
-			Self(KZG::testing_kzg_setup([0; 32], RING_DOMAIN_MAX_SIZE))
-=======
 	impl<const D: u32> RingContext<D> {
 		/// Build an dummy instance for testing purposes.
 		pub fn new_testing() -> Self {
 			Self(KZG::testing_kzg_setup([0; 32], D))
->>>>>>> ecfdb2b7
 		}
 
 		/// Get the keyset max size.
@@ -801,11 +759,7 @@
 
 	impl<const D: u32> Encode for RingContext<D> {
 		fn encode(&self) -> Vec<u8> {
-<<<<<<< HEAD
-			let mut buf = Box::new([0; RING_CONTEXT_SERIALIZED_MAX_SIZE]);
-=======
 			let mut buf = vec![0; ring_context_serialized_size(D)];
->>>>>>> ecfdb2b7
 			self.0
 				.serialize_uncompressed(buf.as_mut_slice())
 				.expect("serialization length is constant and checked by test; qed");
@@ -813,16 +767,10 @@
 		}
 	}
 
-<<<<<<< HEAD
-	impl Decode for RingContext {
-		fn decode<R: codec::Input>(i: &mut R) -> Result<Self, codec::Error> {
-			let buf = <Box<[u8; RING_CONTEXT_SERIALIZED_MAX_SIZE]>>::decode(i)?;
-=======
 	impl<const D: u32> Decode for RingContext<D> {
 		fn decode<R: codec::Input>(input: &mut R) -> Result<Self, codec::Error> {
 			let mut buf = vec![0; ring_context_serialized_size(D)];
 			input.read(&mut buf[..])?;
->>>>>>> ecfdb2b7
 			let kzg = KZG::deserialize_uncompressed_unchecked(buf.as_slice())
 				.map_err(|_| "KZG decode error")?;
 			Ok(RingContext(kzg))
@@ -833,21 +781,12 @@
 
 	impl<const D: u32> MaxEncodedLen for RingContext<D> {
 		fn max_encoded_len() -> usize {
-<<<<<<< HEAD
-			<[u8; RING_CONTEXT_SERIALIZED_MAX_SIZE]>::max_encoded_len()
-		}
-	}
-
-	impl TypeInfo for RingContext {
-		type Identity = [u8; RING_CONTEXT_SERIALIZED_MAX_SIZE];
-=======
 			ring_context_serialized_size(D)
 		}
 	}
 
 	impl<const D: u32> TypeInfo for RingContext<D> {
 		type Identity = Self;
->>>>>>> ecfdb2b7
 
 		fn type_info() -> scale_info::Type {
 			let path = scale_info::Path::new("RingContext", module_path!());
@@ -867,11 +806,6 @@
 		pub signature: [u8; RING_SIGNATURE_SERIALIZED_SIZE],
 		/// VRF (pre)outputs.
 		pub outputs: VrfIosVec<VrfOutput>,
-<<<<<<< HEAD
-		/// Ring signature.
-		pub signature: [u8; RING_SIGNATURE_SERIALIZED_SIZE],
-=======
->>>>>>> ecfdb2b7
 	}
 
 	#[cfg(feature = "full_crypto")]
@@ -972,15 +906,11 @@
 mod tests {
 	use super::{ring_vrf::*, vrf::*, *};
 	use crate::crypto::{VrfPublic, VrfSecret, DEV_PHRASE};
-<<<<<<< HEAD
-	const DEV_SEED: &[u8; SEED_SERIALIZED_SIZE] = &[0xcb; SEED_SERIALIZED_SIZE];
-=======
 
 	const DEV_SEED: &[u8; SEED_SERIALIZED_SIZE] = &[0xcb; SEED_SERIALIZED_SIZE];
 	const TEST_DOMAIN_SIZE: u32 = 1024;
 
 	type TestRingContext = RingContext<TEST_DOMAIN_SIZE>;
->>>>>>> ecfdb2b7
 
 	#[allow(unused)]
 	fn b2h(bytes: &[u8]) -> String {
@@ -993,17 +923,10 @@
 
 	#[test]
 	fn backend_assumptions_sanity_check() {
-<<<<<<< HEAD
-		let kzg = KZG::testing_kzg_setup([0; 32], RING_DOMAIN_MAX_SIZE);
-		assert_eq!(kzg.max_keyset_size() as u32, RING_MAX_SIZE);
-
-		assert_eq!(kzg.uncompressed_size(), RING_CONTEXT_SERIALIZED_MAX_SIZE);
-=======
 		let kzg = KZG::testing_kzg_setup([0; 32], TEST_DOMAIN_SIZE);
 		assert_eq!(kzg.max_keyset_size() as u32, TEST_DOMAIN_SIZE - RING_DOMAIN_OVERHEAD);
 
 		assert_eq!(kzg.uncompressed_size(), ring_context_serialized_size(TEST_DOMAIN_SIZE));
->>>>>>> ecfdb2b7
 
 		let pks: Vec<_> = (0..16)
 			.map(|i| SecretKey::from_seed(&[i as u8; 32]).to_public().0.into())
@@ -1264,15 +1187,10 @@
 		let ctx1 = TestRingContext::new_testing();
 		let enc1 = ctx1.encode();
 
-<<<<<<< HEAD
-		assert_eq!(enc1.len(), RING_CONTEXT_SERIALIZED_MAX_SIZE);
-		assert_eq!(RingContext::max_encoded_len(), RING_CONTEXT_SERIALIZED_MAX_SIZE);
-=======
 		let _ti = <TestRingContext as TypeInfo>::type_info();
 
 		assert_eq!(enc1.len(), ring_context_serialized_size(TEST_DOMAIN_SIZE));
 		assert_eq!(enc1.len(), TestRingContext::max_encoded_len());
->>>>>>> ecfdb2b7
 
 		let ctx2 = TestRingContext::decode(&mut enc1.as_slice()).unwrap();
 		let enc2 = ctx2.encode();
@@ -1282,11 +1200,7 @@
 
 	#[test]
 	fn encode_decode_verifier_data() {
-<<<<<<< HEAD
-		let ring_ctx = RingContext::new_testing();
-=======
 		let ring_ctx = TestRingContext::new_testing();
->>>>>>> ecfdb2b7
 
 		let pks: Vec<_> = (0..16).map(|i| Pair::from_seed(&[i as u8; 32]).public()).collect();
 		assert!(pks.len() <= ring_ctx.max_keyset_size());

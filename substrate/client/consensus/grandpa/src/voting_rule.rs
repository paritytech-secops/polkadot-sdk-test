// This file is part of Substrate.

// Copyright (C) Parity Technologies (UK) Ltd.
// SPDX-License-Identifier: GPL-3.0-or-later WITH Classpath-exception-2.0

// This program is free software: you can redistribute it and/or modify
// it under the terms of the GNU General Public License as published by
// the Free Software Foundation, either version 3 of the License, or
// (at your option) any later version.

// This program is distributed in the hope that it will be useful,
// but WITHOUT ANY WARRANTY; without even the implied warranty of
// MERCHANTABILITY or FITNESS FOR A PARTICULAR PURPOSE. See the
// GNU General Public License for more details.

// You should have received a copy of the GNU General Public License
// along with this program. If not, see <https://www.gnu.org/licenses/>.

//! Handling custom voting rules for GRANDPA.
//!
//! This exposes the `VotingRule` trait used to implement arbitrary voting
//! restrictions that are taken into account by the GRANDPA environment when
//! selecting a finality target to vote on.

use std::{future::Future, pin::Pin, sync::Arc};

use dyn_clone::DynClone;

use sc_client_api::blockchain::HeaderBackend;
use sp_runtime::traits::{Block as BlockT, Header, NumberFor, One, Zero};

/// A future returned by a `VotingRule` to restrict a given vote, if any restriction is necessary.
pub type VotingRuleResult<Block> =
	Pin<Box<dyn Future<Output = Option<(<Block as BlockT>::Hash, NumberFor<Block>)>> + Send>>;

/// A trait for custom voting rules in GRANDPA.
pub trait VotingRule<Block, B>: DynClone + Send + Sync
where
	Block: BlockT,
	B: HeaderBackend<Block>,
{
	/// Restrict the given `current_target` vote, returning the block hash and
	/// number of the block to vote on, and `None` in case the vote should not
	/// be restricted. `base` is the block that we're basing our votes on in
	/// order to pick our target (e.g. last round estimate), and `best_target`
	/// is the initial best vote target before any vote rules were applied. When
	/// applying multiple `VotingRule`s both `base` and `best_target` should
	/// remain unchanged.
	///
	/// The contract of this interface requires that when restricting a vote, the
	/// returned value **must** be an ancestor of the given `current_target`,
	/// this also means that a variant must be maintained throughout the
	/// execution of voting rules wherein `current_target <= best_target`.
	fn restrict_vote(
		&self,
		backend: Arc<B>,
		base: &Block::Header,
		best_target: &Block::Header,
		current_target: &Block::Header,
	) -> VotingRuleResult<Block>;
}

impl<Block, B> VotingRule<Block, B> for ()
where
	Block: BlockT,
	B: HeaderBackend<Block>,
{
	fn restrict_vote(
		&self,
		_backend: Arc<B>,
		_base: &Block::Header,
		_best_target: &Block::Header,
		_current_target: &Block::Header,
	) -> VotingRuleResult<Block> {
		Box::pin(async { None })
	}
}

/// A custom voting rule that guarantees that our vote is always behind the best
/// block by at least N blocks, unless the base number is < N blocks behind the
/// best, in which case it votes for the base.
///
/// In the best case our vote is exactly N blocks
/// behind the best block, but if there is a scenario where either
/// >34% of validators run without this rule or the fork-choice rule
/// can prioritize shorter chains over longer ones, the vote may be
/// closer to the best block than N.
#[derive(Clone)]
pub struct BeforeBestBlockBy<N>(pub N);
impl<Block, B> VotingRule<Block, B> for BeforeBestBlockBy<NumberFor<Block>>
where
	Block: BlockT,
	B: HeaderBackend<Block>,
{
	fn restrict_vote(
		&self,
		backend: Arc<B>,
		base: &Block::Header,
		best_target: &Block::Header,
		current_target: &Block::Header,
	) -> VotingRuleResult<Block> {
		use sp_arithmetic::traits::Saturating;

		if current_target.number().is_zero() {
			return Box::pin(async { None })
		}

		// Constrain to the base number, if that's the minimal
		// vote that can be placed.
		if *base.number() + self.0 > *best_target.number() {
			return Box::pin(std::future::ready(Some((base.hash(), *base.number()))))
		}

		// find the target number restricted by this rule
		let target_number = best_target.number().saturating_sub(self.0);

		// our current target is already lower than this rule would restrict
		if target_number >= *current_target.number() {
			return Box::pin(async { None })
		}

		let current_target = current_target.clone();

		// find the block at the given target height
		Box::pin(std::future::ready(find_target(&*backend, target_number, &current_target)))
	}
}

/// A custom voting rule that limits votes towards 3/4 of the unfinalized chain,
/// using the given `base` and `best_target` to figure where the 3/4 target
/// should fall.
#[derive(Clone)]
pub struct ThreeQuartersOfTheUnfinalizedChain;

impl<Block, B> VotingRule<Block, B> for ThreeQuartersOfTheUnfinalizedChain
where
	Block: BlockT,
	B: HeaderBackend<Block>,
{
	fn restrict_vote(
		&self,
		backend: Arc<B>,
		base: &Block::Header,
		best_target: &Block::Header,
		current_target: &Block::Header,
	) -> VotingRuleResult<Block> {
		// target a vote towards 3/4 of the unfinalized chain (rounding up)
		let target_number = {
			let two = NumberFor::<Block>::one() + One::one();
			let three = two + One::one();
			let four = three + One::one();

			let diff = *best_target.number() - *base.number();
			let diff = ((diff * three) + two) / four;

			*base.number() + diff
		};

		// our current target is already lower than this rule would restrict
		if target_number >= *current_target.number() {
			return Box::pin(async { None })
		}

		// find the block at the given target height
		Box::pin(std::future::ready(find_target(&*backend, target_number, current_target)))
	}
}

// walk backwards until we find the target block
fn find_target<Block, B>(
	backend: &B,
	target_number: NumberFor<Block>,
	current_header: &Block::Header,
) -> Option<(Block::Hash, NumberFor<Block>)>
where
	Block: BlockT,
	B: HeaderBackend<Block>,
{
	let mut target_hash = current_header.hash();
	let mut target_header = current_header.clone();

	loop {
		if *target_header.number() < target_number {
			unreachable!(
				"we are traversing backwards from a known block; \
				 blocks are stored contiguously; \
				 qed"
			);
		}

		if *target_header.number() == target_number {
			return Some((target_hash, target_number))
		}

		target_hash = *target_header.parent_hash();
		target_header = backend
			.header(target_hash)
			.ok()?
			.expect("Header known to exist due to the existence of one of its descendents; qed");
	}
}

struct VotingRules<Block, B> {
	rules: Arc<Vec<Box<dyn VotingRule<Block, B>>>>,
}

impl<B, Block> Clone for VotingRules<B, Block> {
	fn clone(&self) -> Self {
		VotingRules { rules: self.rules.clone() }
	}
}

impl<Block, B> VotingRule<Block, B> for VotingRules<Block, B>
where
	Block: BlockT,
	B: HeaderBackend<Block> + 'static,
{
	fn restrict_vote(
		&self,
		backend: Arc<B>,
		base: &Block::Header,
		best_target: &Block::Header,
		current_target: &Block::Header,
	) -> VotingRuleResult<Block> {
		let rules = self.rules.clone();
		let base = base.clone();
		let best_target = best_target.clone();
		let current_target = current_target.clone();

		Box::pin(async move {
			let mut restricted_target = current_target.clone();

			for rule in rules.iter() {
				if let Some(header) = rule
					.restrict_vote(backend.clone(), &base, &best_target, &restricted_target)
					.await
					.filter(|(_, restricted_number)| {
						// NOTE: we can only restrict votes within the interval [base, target)
						restricted_number >= base.number() &&
							restricted_number < restricted_target.number()
					})
					.and_then(|(hash, _)| backend.header(hash).ok())
					.and_then(std::convert::identity)
				{
					restricted_target = header;
				}
			}

			let restricted_hash = restricted_target.hash();

			if restricted_hash != current_target.hash() {
				Some((restricted_hash, *restricted_target.number()))
			} else {
				None
			}
		})
	}
}

/// A builder of a composite voting rule that applies a set of rules to
/// progressively restrict the vote.
pub struct VotingRulesBuilder<Block, B> {
	rules: Vec<Box<dyn VotingRule<Block, B>>>,
}

impl<Block, B> Default for VotingRulesBuilder<Block, B>
where
	Block: BlockT,
	B: HeaderBackend<Block> + 'static,
{
	fn default() -> Self {
		VotingRulesBuilder::new()
			.add(BeforeBestBlockBy(2u32.into()))
			.add(ThreeQuartersOfTheUnfinalizedChain)
	}
}

impl<Block, B> VotingRulesBuilder<Block, B>
where
	Block: BlockT,
	B: HeaderBackend<Block> + 'static,
{
	/// Return a new voting rule builder using the given backend.
	pub fn new() -> Self {
		VotingRulesBuilder { rules: Vec::new() }
	}

	/// Add a new voting rule to the builder.
	pub fn add<R>(mut self, rule: R) -> Self
	where
		R: VotingRule<Block, B> + 'static,
	{
		self.rules.push(Box::new(rule));
		self
	}

	/// Add all given voting rules to the builder.
	pub fn add_all<I>(mut self, rules: I) -> Self
	where
		I: IntoIterator<Item = Box<dyn VotingRule<Block, B>>>,
	{
		self.rules.extend(rules);
		self
	}

	/// Return a new `VotingRule` that applies all of the previously added
	/// voting rules in-order.
	pub fn build(self) -> impl VotingRule<Block, B> + Clone {
		VotingRules { rules: Arc::new(self.rules) }
	}
}

impl<Block, B> VotingRule<Block, B> for Box<dyn VotingRule<Block, B>>
where
	Block: BlockT,
	B: HeaderBackend<Block>,
	Self: Clone,
{
	fn restrict_vote(
		&self,
		backend: Arc<B>,
		base: &Block::Header,
		best_target: &Block::Header,
		current_target: &Block::Header,
	) -> VotingRuleResult<Block> {
		(**self).restrict_vote(backend, base, best_target, current_target)
	}
}

#[cfg(test)]
mod tests {
	use super::*;
<<<<<<< HEAD
=======
	use sc_block_builder::BlockBuilderBuilder;
>>>>>>> 5e98803f
	use sp_consensus::BlockOrigin;
	use sp_runtime::traits::Header as _;

	use substrate_test_runtime_client::{
		runtime::{Block, Header},
		Backend, Client, ClientBlockImportExt, DefaultTestClientBuilderExt, TestClientBuilder,
		TestClientBuilderExt,
	};

	/// A mock voting rule that subtracts a static number of block from the `current_target`.
	#[derive(Clone)]
	struct Subtract(u64);
	impl VotingRule<Block, Client<Backend>> for Subtract {
		fn restrict_vote(
			&self,
			backend: Arc<Client<Backend>>,
			_base: &Header,
			_best_target: &Header,
			current_target: &Header,
		) -> VotingRuleResult<Block> {
			let target_number = current_target.number() - self.0;
			let res = backend
				.hash(target_number)
				.unwrap()
				.map(|target_hash| (target_hash, target_number));

			Box::pin(std::future::ready(res))
		}
	}

	#[test]
	fn multiple_voting_rules_cannot_restrict_past_base() {
		// setup an aggregate voting rule composed of two voting rules
		// where each subtracts 50 blocks from the current target
		let rule = VotingRulesBuilder::new().add(Subtract(50)).add(Subtract(50)).build();

		let mut client = Arc::new(TestClientBuilder::new().build());
		let mut hashes = Vec::with_capacity(200);

		for _ in 0..200 {
			let block = BlockBuilderBuilder::new(&*client)
				.on_parent_block(client.chain_info().best_hash)
				.with_parent_block_number(client.chain_info().best_number)
				.build()
				.unwrap()
				.build()
				.unwrap()
				.block;
			hashes.push(block.hash());

			futures::executor::block_on(client.import(BlockOrigin::Own, block)).unwrap();
		}

		let genesis = client.header(client.info().genesis_hash).unwrap().unwrap();

		let best = client.header(client.info().best_hash).unwrap().unwrap();

		let (_, number) =
			futures::executor::block_on(rule.restrict_vote(client.clone(), &genesis, &best, &best))
				.unwrap();

		// we apply both rules which should subtract 100 blocks from best block (#200)
		// which means that we should be voting for block #100
		assert_eq!(number, 100);

		let block110 = client.header(hashes[109]).unwrap().unwrap();

		let (_, number) = futures::executor::block_on(rule.restrict_vote(
			client.clone(),
			&block110,
			&best,
			&best,
		))
		.unwrap();

		// base block is #110 while best block is #200, applying both rules would make
		// would make the target block (#100) be lower than the base block, therefore
		// only one of the rules is applied.
		assert_eq!(number, 150);
	}

	#[test]
	fn before_best_by_has_cutoff_at_base() {
		let rule = BeforeBestBlockBy(2);

		let mut client = Arc::new(TestClientBuilder::new().build());

		let n = 5;
		let mut hashes = Vec::with_capacity(n);
		for _ in 0..n {
			let block = BlockBuilderBuilder::new(&*client)
				.on_parent_block(client.chain_info().best_hash)
				.with_parent_block_number(client.chain_info().best_number)
				.build()
				.unwrap()
				.build()
				.unwrap()
				.block;
			hashes.push(block.hash());

			futures::executor::block_on(client.import(BlockOrigin::Own, block)).unwrap();
		}

		let best = client.header(client.info().best_hash).unwrap().unwrap();
		let best_number = *best.number();

		for i in 0..n {
			let base = client.header(hashes[i]).unwrap().unwrap();
			let (_, number) = futures::executor::block_on(rule.restrict_vote(
				client.clone(),
				&base,
				&best,
				&best,
			))
			.unwrap();

			let expected = std::cmp::max(best_number - 2, *base.number());
			assert_eq!(number, expected, "best = {}, lag = 2, base = {}", best_number, i);
		}
	}
}<|MERGE_RESOLUTION|>--- conflicted
+++ resolved
@@ -330,10 +330,7 @@
 #[cfg(test)]
 mod tests {
 	use super::*;
-<<<<<<< HEAD
-=======
 	use sc_block_builder::BlockBuilderBuilder;
->>>>>>> 5e98803f
 	use sp_consensus::BlockOrigin;
 	use sp_runtime::traits::Header as _;
 

[package]
name = "sc-cli"
version = "0.36.0"
authors.workspace = true
description = "Substrate CLI interface."
edition.workspace = true
license = "GPL-3.0-or-later WITH Classpath-exception-2.0"
homepage = "https://substrate.io"
repository.workspace = true
readme = "README.md"

[lints]
workspace = true

[package.metadata.docs.rs]
targets = ["x86_64-unknown-linux-gnu"]

[dependencies]
array-bytes = "6.1"
chrono = "0.4.31"
clap = { version = "4.5.1", features = ["derive", "string", "wrap_help"] }
fdlimit = "0.3.0"
futures = "0.3.21"
itertools = "0.10.3"
libp2p-identity = { version = "0.1.3", features = ["ed25519", "peerid"] }
log = { workspace = true, default-features = true }
names = { version = "0.14.0", default-features = false }
parity-scale-codec = "3.6.1"
rand = "0.8.5"
regex = "1.6.0"
rpassword = "7.0.0"
<<<<<<< HEAD
serde = "1.0.195"
serde_json = "1.0.111"
thiserror = "1.0.48"
# personal fork here as workaround for: https://github.com/rust-bitcoin/rust-bip39/pull/64
bip39 = { features = ["rand"], git = "https://github.com/michalkucharczyk/rust-bip39.git", branch = "mku-unicode-normalization-in-no-std" }
=======
serde = { workspace = true, default-features = true }
serde_json = { workspace = true, default-features = true }
thiserror = { workspace = true }
bip39 = "2.0.0"
>>>>>>> e76b2448
tokio = { version = "1.22.0", features = ["parking_lot", "rt-multi-thread", "signal"] }
sc-client-api = { path = "../api" }
sc-client-db = { path = "../db", default-features = false }
sc-keystore = { path = "../keystore" }
sc-mixnet = { path = "../mixnet" }
sc-network = { path = "../network" }
sc-service = { path = "../service", default-features = false }
sc-telemetry = { path = "../telemetry" }
sc-tracing = { path = "../tracing" }
sc-utils = { path = "../utils" }
sp-blockchain = { path = "../../primitives/blockchain" }
sp-core = { path = "../../primitives/core" }
sp-keyring = { path = "../../primitives/keyring" }
sp-keystore = { path = "../../primitives/keystore" }
sp-panic-handler = { path = "../../primitives/panic-handler" }
sp-runtime = { path = "../../primitives/runtime" }
sp-version = { path = "../../primitives/version" }

[dev-dependencies]
tempfile = "3.1.0"
futures-timer = "3.0.1"
sp-tracing = { path = "../../primitives/tracing" }

[features]
default = ["rocksdb"]
rocksdb = ["sc-client-db/rocksdb"]<|MERGE_RESOLUTION|>--- conflicted
+++ resolved
@@ -29,18 +29,11 @@
 rand = "0.8.5"
 regex = "1.6.0"
 rpassword = "7.0.0"
-<<<<<<< HEAD
-serde = "1.0.195"
-serde_json = "1.0.111"
-thiserror = "1.0.48"
-# personal fork here as workaround for: https://github.com/rust-bitcoin/rust-bip39/pull/64
-bip39 = { features = ["rand"], git = "https://github.com/michalkucharczyk/rust-bip39.git", branch = "mku-unicode-normalization-in-no-std" }
-=======
 serde = { workspace = true, default-features = true }
 serde_json = { workspace = true, default-features = true }
 thiserror = { workspace = true }
-bip39 = "2.0.0"
->>>>>>> e76b2448
+# personal fork here as workaround for: https://github.com/rust-bitcoin/rust-bip39/pull/64
+bip39 = { features = ["rand"], git = "https://github.com/michalkucharczyk/rust-bip39.git", branch = "mku-unicode-normalization-in-no-std" }
 tokio = { version = "1.22.0", features = ["parking_lot", "rt-multi-thread", "signal"] }
 sc-client-api = { path = "../api" }
 sc-client-db = { path = "../db", default-features = false }

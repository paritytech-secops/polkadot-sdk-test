--- conflicted
+++ resolved
@@ -10,11 +10,7 @@
 workspace = true
 
 [dependencies]
-<<<<<<< HEAD
 jsonrpsee = { version = "0.21", features = ["server"] }
-=======
-jsonrpsee = { version = "0.20.3", features = ["server"] }
->>>>>>> a817d310
 polkadot-primitives = { path = "../primitives" }
 sc-client-api = { path = "../../substrate/client/api" }
 sp-blockchain = { path = "../../substrate/primitives/blockchain" }

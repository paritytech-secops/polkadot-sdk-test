// Copyright (C) Parity Technologies (UK) Ltd.
// This file is part of Polkadot.

// Polkadot is free software: you can redistribute it and/or modify
// it under the terms of the GNU General Public License as published by
// the Free Software Foundation, either version 3 of the License, or
// (at your option) any later version.

// Polkadot is distributed in the hope that it will be useful,
// but WITHOUT ANY WARRANTY; without even the implied warranty of
// MERCHANTABILITY or FITNESS FOR A PARTICULAR PURPOSE.  See the
// GNU General Public License for more details.

// You should have received a copy of the GNU General Public License
// along with Polkadot.  If not, see <http://www.gnu.org/licenses/>.

#![cfg_attr(not(feature = "std"), no_std)]

pub mod weights;

/// Money matters.
pub mod currency {
	use primitives::Balance;

	/// The existential deposit.
	pub const EXISTENTIAL_DEPOSIT: Balance = 1 * CENTS;

	pub const UNITS: Balance = 1_000_000_000_000;
	pub const CENTS: Balance = UNITS / 100;
	pub const MILLICENTS: Balance = CENTS / 1_000;
	pub const GRAND: Balance = CENTS * 100_000;

	pub const fn deposit(items: u32, bytes: u32) -> Balance {
		items as Balance * 100 * CENTS + (bytes as Balance) * 5 * MILLICENTS
	}
}

/// Time and blocks.
pub mod time {
	use primitives::{BlockNumber, Moment};
	use runtime_common::prod_or_fast;

	pub const MILLISECS_PER_BLOCK: Moment = 6000;
	pub const SLOT_DURATION: Moment = MILLISECS_PER_BLOCK;
	pub const EPOCH_DURATION_IN_SLOTS: BlockNumber = prod_or_fast!(1 * HOURS, 1 * MINUTES);

	// These time units are defined in number of blocks.
	pub const MINUTES: BlockNumber = 60_000 / (MILLISECS_PER_BLOCK as BlockNumber);
	pub const HOURS: BlockNumber = MINUTES * 60;
	pub const DAYS: BlockNumber = HOURS * 24;

	// 1 in 4 blocks (on average, not counting collisions) will be primary babe blocks.
	// The choice of is done in accordance to the slot duration and expected target
	// block time, for safely resisting network delays of maximum two seconds.
	// <https://research.web3.foundation/en/latest/polkadot/BABE/Babe/#6-practical-results>
	pub const PRIMARY_PROBABILITY: (u64, u64) = (1, 4);
}

/// Fee-related.
pub mod fee {
	use crate::weights::ExtrinsicBaseWeight;
	use frame_support::weights::{
		WeightToFeeCoefficient, WeightToFeeCoefficients, WeightToFeePolynomial,
	};
	use primitives::Balance;
	use smallvec::smallvec;
	pub use sp_runtime::Perbill;

	/// The block saturation level. Fees will be updates based on this value.
	pub const TARGET_BLOCK_FULLNESS: Perbill = Perbill::from_percent(25);

	/// Handles converting a weight scalar to a fee value, based on the scale and granularity of the
	/// node's balance type.
	///
	/// This should typically create a mapping between the following ranges:
	///   - [0,` MAXIMUM_BLOCK_WEIGHT`]
	///   - [Balance::min, Balance::max]
	///
	/// Yet, it can be used for any other sort of change to weight-fee. Some examples being:
	///   - Setting it to `0` will essentially disable the weight fee.
	///   - Setting it to `1` will cause the literal `#[weight = x]` values to be charged.
	pub struct WeightToFee;
	impl WeightToFeePolynomial for WeightToFee {
		type Balance = Balance;
		fn polynomial() -> WeightToFeeCoefficients<Self::Balance> {
			// in Westend, extrinsic base weight (smallest non-zero weight) is mapped to 1/10 CENT:
			let p = super::currency::CENTS;
			let q = 10 * Balance::from(ExtrinsicBaseWeight::get().ref_time());
			smallvec![WeightToFeeCoefficient {
				degree: 1,
				negative: false,
				coeff_frac: Perbill::from_rational(p % q, q),
				coeff_integer: p / q,
			}]
		}
	}
}

/// System Parachains.
pub mod system_parachain {
<<<<<<< HEAD
	use frame_support::traits::Contains;
	use xcm::latest::prelude::*;
=======
	use primitives::Id;
	use xcm_builder::IsChildSystemParachain;
>>>>>>> f6ae1458

	/// Network's Asset Hub parachain ID.
	pub const ASSET_HUB_ID: u32 = 1000;
	/// Collectives parachain ID.
	pub const COLLECTIVES_ID: u32 = 1001;
	/// BridgeHub parachain ID.
	pub const BRIDGE_HUB_ID: u32 = 1002;

<<<<<<< HEAD
	pub struct SystemParachains;
	impl Contains<Location> for SystemParachains {
		fn contains(location: &Location) -> bool {
			matches!(
				location.unpack(),
				(0, [Parachain(ASSET_HUB_ID | COLLECTIVES_ID | BRIDGE_HUB_ID)])
			)
		}
	}
=======
	/// All system parachains of Westend.
	pub type SystemParachains = IsChildSystemParachain<Id>;
>>>>>>> f6ae1458
}

/// Westend Treasury pallet instance.
pub const TREASURY_PALLET_ID: u8 = 37;

/// XCM protocol related constants.
pub mod xcm {
	/// Pluralistic bodies existing within the consensus.
	pub mod body {
		// Preallocated for the Root body.
		#[allow(dead_code)]
		const ROOT_INDEX: u32 = 0;
		// The bodies corresponding to the Polkadot OpenGov Origins.
		pub const FELLOWSHIP_ADMIN_INDEX: u32 = 1;
		pub const TREASURER_INDEX: u32 = 2;
	}
}

#[cfg(test)]
mod tests {
	use super::{
		currency::{CENTS, MILLICENTS, UNITS},
		fee::WeightToFee,
	};
	use crate::weights::ExtrinsicBaseWeight;
	use frame_support::weights::WeightToFee as WeightToFeeT;
	use runtime_common::MAXIMUM_BLOCK_WEIGHT;

	#[test]
	// Test that the fee for `MAXIMUM_BLOCK_WEIGHT` of weight has sane bounds.
	fn full_block_fee_is_correct() {
		// A full block should cost between 10 and 100 UNITS.
		let full_block = WeightToFee::weight_to_fee(&MAXIMUM_BLOCK_WEIGHT);
		assert!(full_block >= 10 * UNITS);
		assert!(full_block <= 100 * UNITS);
	}

	#[test]
	// This function tests that the fee for `ExtrinsicBaseWeight` of weight is correct
	fn extrinsic_base_fee_is_correct() {
		// `ExtrinsicBaseWeight` should cost 1/10 of a CENT
		println!("Base: {}", ExtrinsicBaseWeight::get());
		let x = WeightToFee::weight_to_fee(&ExtrinsicBaseWeight::get());
		let y = CENTS / 10;
		assert!(x.max(y) - x.min(y) < MILLICENTS);
	}
}<|MERGE_RESOLUTION|>--- conflicted
+++ resolved
@@ -98,13 +98,8 @@
 
 /// System Parachains.
 pub mod system_parachain {
-<<<<<<< HEAD
-	use frame_support::traits::Contains;
-	use xcm::latest::prelude::*;
-=======
 	use primitives::Id;
 	use xcm_builder::IsChildSystemParachain;
->>>>>>> f6ae1458
 
 	/// Network's Asset Hub parachain ID.
 	pub const ASSET_HUB_ID: u32 = 1000;
@@ -113,20 +108,8 @@
 	/// BridgeHub parachain ID.
 	pub const BRIDGE_HUB_ID: u32 = 1002;
 
-<<<<<<< HEAD
-	pub struct SystemParachains;
-	impl Contains<Location> for SystemParachains {
-		fn contains(location: &Location) -> bool {
-			matches!(
-				location.unpack(),
-				(0, [Parachain(ASSET_HUB_ID | COLLECTIVES_ID | BRIDGE_HUB_ID)])
-			)
-		}
-	}
-=======
 	/// All system parachains of Westend.
 	pub type SystemParachains = IsChildSystemParachain<Id>;
->>>>>>> f6ae1458
 }
 
 /// Westend Treasury pallet instance.

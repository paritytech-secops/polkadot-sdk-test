[package]
name = "westend-runtime"
build = "build.rs"
version = "1.0.0"
authors.workspace = true
edition.workspace = true
license.workspace = true

[dependencies]
bitvec = { version = "1.0.0", default-features = false, features = ["alloc"] }
parity-scale-codec = { version = "3.6.1", default-features = false, features = ["derive", "max-encoded-len"] }
scale-info = { version = "2.5.0", default-features = false, features = ["derive"] }
log = { version = "0.4.17", default-features = false }
rustc-hex = { version = "2.1.0", default-features = false }
serde = { version = "1.0.188", default-features = false }
serde_derive = { version = "1.0.117", optional = true }
smallvec = "1.8.0"

authority-discovery-primitives = { package = "sp-authority-discovery", path = "../../../substrate/primitives/authority-discovery", default-features = false }
babe-primitives = { package = "sp-consensus-babe", path = "../../../substrate/primitives/consensus/babe", default-features = false }
beefy-primitives = { package = "sp-consensus-beefy", path = "../../../substrate/primitives/consensus/beefy", default-features = false }
binary-merkle-tree = { path = "../../../substrate/utils/binary-merkle-tree", default-features = false }
inherents = { package = "sp-inherents", path = "../../../substrate/primitives/inherents", default-features = false }
offchain-primitives = { package = "sp-offchain", path = "../../../substrate/primitives/offchain", default-features = false }
sp-api = { path = "../../../substrate/primitives/api", default-features = false }
sp-application-crypto = { path = "../../../substrate/primitives/application-crypto", default-features = false }
sp-arithmetic = { path = "../../../substrate/primitives/arithmetic", default-features = false }
sp-std = { package = "sp-std", path = "../../../substrate/primitives/std", default-features = false }
sp-io = { path = "../../../substrate/primitives/io", default-features = false }
sp-mmr-primitives = { path = "../../../substrate/primitives/merkle-mountain-range", default-features = false }
sp-runtime = { path = "../../../substrate/primitives/runtime", default-features = false }
sp-staking = { path = "../../../substrate/primitives/staking", default-features = false }
sp-core = { path = "../../../substrate/primitives/core", default-features = false }
sp-session = { path = "../../../substrate/primitives/session", default-features = false }
sp-storage = { path = "../../../substrate/primitives/storage", default-features = false }
sp-version = { path = "../../../substrate/primitives/version", default-features = false }
tx-pool-api = { package = "sp-transaction-pool", path = "../../../substrate/primitives/transaction-pool", default-features = false }
block-builder-api = { package = "sp-block-builder", path = "../../../substrate/primitives/block-builder", default-features = false }
sp-npos-elections = { path = "../../../substrate/primitives/npos-elections", default-features = false }

frame-election-provider-support = { path = "../../../substrate/frame/election-provider-support", default-features = false }
frame-executive = { path = "../../../substrate/frame/executive", default-features = false }
frame-support = { path = "../../../substrate/frame/support", default-features = false }
frame-system = { path = "../../../substrate/frame/system", default-features = false }
frame-system-rpc-runtime-api = { path = "../../../substrate/frame/system/rpc/runtime-api", default-features = false }
westend-runtime-constants = { package = "westend-runtime-constants", path = "constants", default-features = false }
pallet-authority-discovery = { path = "../../../substrate/frame/authority-discovery", default-features = false }
pallet-authorship = { path = "../../../substrate/frame/authorship", default-features = false }
pallet-babe = { path = "../../../substrate/frame/babe", default-features = false }
pallet-bags-list = { path = "../../../substrate/frame/bags-list", default-features = false }
pallet-balances = { path = "../../../substrate/frame/balances", default-features = false }
pallet-beefy = { path = "../../../substrate/frame/beefy", default-features = false }
pallet-beefy-mmr = { path = "../../../substrate/frame/beefy-mmr", default-features = false }
pallet-collective = { path = "../../../substrate/frame/collective", default-features = false }
pallet-democracy = { path = "../../../substrate/frame/democracy", default-features = false }
pallet-elections-phragmen = { package = "pallet-elections-phragmen", path = "../../../substrate/frame/elections-phragmen", default-features = false }
pallet-election-provider-multi-phase = { path = "../../../substrate/frame/election-provider-multi-phase", default-features = false }
pallet-fast-unstake = { path = "../../../substrate/frame/fast-unstake", default-features = false }
pallet-grandpa = { path = "../../../substrate/frame/grandpa", default-features = false }
pallet-identity = { path = "../../../substrate/frame/identity", default-features = false }
pallet-im-online = { path = "../../../substrate/frame/im-online", default-features = false }
pallet-indices = { path = "../../../substrate/frame/indices", default-features = false }
pallet-membership = { path = "../../../substrate/frame/membership", default-features = false }
pallet-message-queue = { path = "../../../substrate/frame/message-queue", default-features = false }
pallet-mmr = { path = "../../../substrate/frame/merkle-mountain-range", default-features = false }
pallet-multisig = { path = "../../../substrate/frame/multisig", default-features = false }
pallet-nomination-pools = { path = "../../../substrate/frame/nomination-pools", default-features = false }
pallet-conviction-voting = { path = "../../../substrate/frame/conviction-voting", default-features = false }
pallet-offences = { path = "../../../substrate/frame/offences", default-features = false }
pallet-preimage = { path = "../../../substrate/frame/preimage", default-features = false }
pallet-proxy = { path = "../../../substrate/frame/proxy", default-features = false }
pallet-recovery = { path = "../../../substrate/frame/recovery", default-features = false }
pallet-referenda = { path = "../../../substrate/frame/referenda", default-features = false }
pallet-scheduler = { path = "../../../substrate/frame/scheduler", default-features = false }
pallet-session = { path = "../../../substrate/frame/session", default-features = false }
pallet-society = { path = "../../../substrate/frame/society", default-features = false }
pallet-staking = { path = "../../../substrate/frame/staking", default-features = false }
pallet-staking-reward-curve = { package = "pallet-staking-reward-curve", path = "../../../substrate/frame/staking/reward-curve" }
pallet-staking-runtime-api = { path = "../../../substrate/frame/staking/runtime-api", default-features = false }
pallet-state-trie-migration = { path = "../../../substrate/frame/state-trie-migration", default-features = false }
pallet-sudo = { path = "../../../substrate/frame/sudo", default-features = false }
pallet-timestamp = { path = "../../../substrate/frame/timestamp", default-features = false }
pallet-transaction-payment = { path = "../../../substrate/frame/transaction-payment", default-features = false }
pallet-transaction-payment-rpc-runtime-api = { path = "../../../substrate/frame/transaction-payment/rpc/runtime-api", default-features = false }
pallet-nomination-pools-runtime-api = { path = "../../../substrate/frame/nomination-pools/runtime-api", default-features = false }
pallet-treasury = { path = "../../../substrate/frame/treasury", default-features = false }
pallet-utility = { path = "../../../substrate/frame/utility", default-features = false }
pallet-vesting = { path = "../../../substrate/frame/vesting", default-features = false }
<<<<<<< HEAD
pallet-whitelist = { path = "../../../substrate/frame/whitelist", default-features = false }
pallet-xcm = { path = "../../xcm/pallet-xcm", default-features = false, features=["experimental"] }
=======
pallet-xcm = { path = "../../xcm/pallet-xcm", default-features = false }
>>>>>>> cc50eda0
pallet-xcm-benchmarks = { path = "../../xcm/pallet-xcm-benchmarks", default-features = false, optional = true }

frame-benchmarking = { path = "../../../substrate/frame/benchmarking", default-features = false, optional = true }
frame-try-runtime = { path = "../../../substrate/frame/try-runtime", default-features = false, optional = true }
frame-system-benchmarking = { path = "../../../substrate/frame/system/benchmarking", default-features = false, optional = true }
pallet-election-provider-support-benchmarking = { path = "../../../substrate/frame/election-provider-support/benchmarking", default-features = false, optional = true }
pallet-nomination-pools-benchmarking = { path = "../../../substrate/frame/nomination-pools/benchmarking", default-features = false, optional = true }
pallet-offences-benchmarking = { path = "../../../substrate/frame/offences/benchmarking", default-features = false, optional = true }
pallet-session-benchmarking = { path = "../../../substrate/frame/session/benchmarking", default-features = false, optional = true }
hex-literal = { version = "0.4.1", optional = true }

runtime-common = { package = "polkadot-runtime-common", path = "../common", default-features = false }
primitives = { package = "polkadot-primitives", path = "../../primitives", default-features = false }
polkadot-parachain-primitives = { path = "../../parachain", default-features = false }
runtime-parachains = { package = "polkadot-runtime-parachains", path = "../parachains", default-features = false }

xcm = { package = "staging-xcm", path = "../../xcm", default-features = false }
xcm-executor = { package = "staging-xcm-executor", path = "../../xcm/xcm-executor", default-features = false }
xcm-builder = { package = "staging-xcm-builder", path = "../../xcm/xcm-builder", default-features = false }

[dev-dependencies]
hex-literal = "0.4.1"
tiny-keccak = { version = "2.0.2", features = ["keccak"] }
keyring = { package = "sp-keyring", path = "../../../substrate/primitives/keyring" }
serde_json = "1.0.107"
remote-externalities = { package = "frame-remote-externalities" , path = "../../../substrate/utils/frame/remote-externalities" }
tokio = { version = "1.24.2", features = ["macros"] }
sp-tracing = { path = "../../../substrate/primitives/tracing", default-features = false }

[build-dependencies]
substrate-wasm-builder = { path = "../../../substrate/utils/wasm-builder" }

[features]
default = [ "std" ]
no_std = []
only-staking = []
std = [
	"authority-discovery-primitives/std",
	"babe-primitives/std",
	"beefy-primitives/std",
	"binary-merkle-tree/std",
	"bitvec/std",
	"block-builder-api/std",
	"frame-benchmarking?/std",
	"frame-election-provider-support/std",
	"frame-executive/std",
	"frame-support/std",
	"frame-system-benchmarking?/std",
	"frame-system-rpc-runtime-api/std",
	"frame-system/std",
	"frame-try-runtime/std",
	"inherents/std",
	"log/std",
	"offchain-primitives/std",
	"pallet-authority-discovery/std",
	"pallet-authorship/std",
	"pallet-babe/std",
	"pallet-bags-list/std",
	"pallet-balances/std",
	"pallet-beefy-mmr/std",
	"pallet-beefy/std",
	"pallet-collective/std",
	"pallet-conviction-voting/std",
	"pallet-democracy/std",
	"pallet-election-provider-multi-phase/std",
	"pallet-election-provider-support-benchmarking?/std",
	"pallet-elections-phragmen/std",
	"pallet-fast-unstake/std",
	"pallet-grandpa/std",
	"pallet-identity/std",
	"pallet-im-online/std",
	"pallet-indices/std",
	"pallet-membership/std",
	"pallet-message-queue/std",
	"pallet-mmr/std",
	"pallet-multisig/std",
	"pallet-nomination-pools-benchmarking?/std",
	"pallet-nomination-pools-runtime-api/std",
	"pallet-nomination-pools/std",
	"pallet-offences-benchmarking?/std",
	"pallet-offences/std",
	"pallet-preimage/std",
	"pallet-proxy/std",
	"pallet-recovery/std",
	"pallet-referenda/std",
	"pallet-scheduler/std",
	"pallet-session-benchmarking?/std",
	"pallet-session/std",
	"pallet-society/std",
	"pallet-staking-runtime-api/std",
	"pallet-staking/std",
	"pallet-state-trie-migration/std",
	"pallet-sudo/std",
	"pallet-timestamp/std",
	"pallet-transaction-payment-rpc-runtime-api/std",
	"pallet-transaction-payment/std",
	"pallet-treasury/std",
	"pallet-utility/std",
	"pallet-vesting/std",
	"pallet-whitelist/std",
	"pallet-xcm-benchmarks?/std",
	"pallet-xcm/std",
	"parity-scale-codec/std",
	"polkadot-parachain-primitives/std",
	"primitives/std",
	"runtime-common/std",
	"runtime-parachains/std",
	"rustc-hex/std",
	"scale-info/std",
	"serde/std",
	"serde_derive",
	"sp-api/std",
	"sp-application-crypto/std",
	"sp-core/std",
	"sp-io/std",
	"sp-mmr-primitives/std",
	"sp-npos-elections/std",
	"sp-runtime/std",
	"sp-session/std",
	"sp-staking/std",
	"sp-std/std",
	"sp-storage/std",
	"sp-tracing/std",
	"sp-version/std",
	"tx-pool-api/std",
	"westend-runtime-constants/std",
	"xcm-builder/std",
	"xcm-executor/std",
	"xcm/std",
]
runtime-benchmarks = [
	"frame-benchmarking/runtime-benchmarks",
	"frame-election-provider-support/runtime-benchmarks",
	"frame-support/runtime-benchmarks",
	"frame-system-benchmarking/runtime-benchmarks",
	"frame-system/runtime-benchmarks",
	"hex-literal",
	"pallet-babe/runtime-benchmarks",
	"pallet-bags-list/runtime-benchmarks",
	"pallet-balances/runtime-benchmarks",
	"pallet-collective/runtime-benchmarks",
	"pallet-conviction-voting/runtime-benchmarks",
	"pallet-democracy/runtime-benchmarks",
	"pallet-election-provider-multi-phase/runtime-benchmarks",
	"pallet-election-provider-support-benchmarking/runtime-benchmarks",
	"pallet-elections-phragmen/runtime-benchmarks",
	"pallet-fast-unstake/runtime-benchmarks",
	"pallet-grandpa/runtime-benchmarks",
	"pallet-identity/runtime-benchmarks",
	"pallet-im-online/runtime-benchmarks",
	"pallet-indices/runtime-benchmarks",
	"pallet-membership/runtime-benchmarks",
	"pallet-message-queue/runtime-benchmarks",
	"pallet-mmr/runtime-benchmarks",
	"pallet-multisig/runtime-benchmarks",
	"pallet-nomination-pools-benchmarking/runtime-benchmarks",
	"pallet-nomination-pools/runtime-benchmarks",
	"pallet-offences-benchmarking/runtime-benchmarks",
	"pallet-offences/runtime-benchmarks",
	"pallet-preimage/runtime-benchmarks",
	"pallet-proxy/runtime-benchmarks",
	"pallet-recovery/runtime-benchmarks",
	"pallet-referenda/runtime-benchmarks",
	"pallet-scheduler/runtime-benchmarks",
	"pallet-session-benchmarking/runtime-benchmarks",
	"pallet-society/runtime-benchmarks",
	"pallet-staking/runtime-benchmarks",
	"pallet-state-trie-migration/runtime-benchmarks",
	"pallet-sudo/runtime-benchmarks",
	"pallet-timestamp/runtime-benchmarks",
	"pallet-treasury/runtime-benchmarks",
	"pallet-utility/runtime-benchmarks",
	"pallet-vesting/runtime-benchmarks",
	"pallet-whitelist/runtime-benchmarks",
	"pallet-xcm-benchmarks/runtime-benchmarks",
	"pallet-xcm/runtime-benchmarks",
	"polkadot-parachain-primitives/runtime-benchmarks",
	"primitives/runtime-benchmarks",
	"runtime-common/runtime-benchmarks",
	"runtime-parachains/runtime-benchmarks",
	"sp-runtime/runtime-benchmarks",
	"sp-staking/runtime-benchmarks",
	"xcm-builder/runtime-benchmarks",
	"xcm-executor/runtime-benchmarks",
]
try-runtime = [
	"frame-election-provider-support/try-runtime",
	"frame-executive/try-runtime",
	"frame-support/try-runtime",
	"frame-system/try-runtime",
	"frame-try-runtime",
	"frame-try-runtime/try-runtime",
	"pallet-authority-discovery/try-runtime",
	"pallet-authorship/try-runtime",
	"pallet-babe/try-runtime",
	"pallet-bags-list/try-runtime",
	"pallet-balances/try-runtime",
	"pallet-beefy-mmr/try-runtime",
	"pallet-beefy/try-runtime",
	"pallet-collective/try-runtime",
	"pallet-conviction-voting/try-runtime",
	"pallet-democracy/try-runtime",
	"pallet-election-provider-multi-phase/try-runtime",
	"pallet-elections-phragmen/try-runtime",
	"pallet-fast-unstake/try-runtime",
	"pallet-grandpa/try-runtime",
	"pallet-identity/try-runtime",
	"pallet-im-online/try-runtime",
	"pallet-indices/try-runtime",
	"pallet-membership/try-runtime",
	"pallet-message-queue/try-runtime",
	"pallet-mmr/try-runtime",
	"pallet-multisig/try-runtime",
	"pallet-nomination-pools/try-runtime",
	"pallet-offences/try-runtime",
	"pallet-preimage/try-runtime",
	"pallet-proxy/try-runtime",
	"pallet-recovery/try-runtime",
	"pallet-referenda/try-runtime",
	"pallet-scheduler/try-runtime",
	"pallet-session/try-runtime",
	"pallet-society/try-runtime",
	"pallet-staking/try-runtime",
	"pallet-state-trie-migration/try-runtime",
	"pallet-sudo/try-runtime",
	"pallet-timestamp/try-runtime",
	"pallet-transaction-payment/try-runtime",
	"pallet-treasury/try-runtime",
	"pallet-utility/try-runtime",
	"pallet-vesting/try-runtime",
	"pallet-whitelist/try-runtime",
	"pallet-xcm/try-runtime",
	"runtime-common/try-runtime",
	"runtime-parachains/try-runtime",
	"sp-runtime/try-runtime",
]

# Set timing constants (e.g. session period) to faster versions to speed up testing.
fast-runtime = []

runtime-metrics = [ "runtime-parachains/runtime-metrics", "sp-io/with-tracing" ]<|MERGE_RESOLUTION|>--- conflicted
+++ resolved
@@ -86,12 +86,8 @@
 pallet-treasury = { path = "../../../substrate/frame/treasury", default-features = false }
 pallet-utility = { path = "../../../substrate/frame/utility", default-features = false }
 pallet-vesting = { path = "../../../substrate/frame/vesting", default-features = false }
-<<<<<<< HEAD
 pallet-whitelist = { path = "../../../substrate/frame/whitelist", default-features = false }
-pallet-xcm = { path = "../../xcm/pallet-xcm", default-features = false, features=["experimental"] }
-=======
 pallet-xcm = { path = "../../xcm/pallet-xcm", default-features = false }
->>>>>>> cc50eda0
 pallet-xcm-benchmarks = { path = "../../xcm/pallet-xcm-benchmarks", default-features = false, optional = true }
 
 frame-benchmarking = { path = "../../../substrate/frame/benchmarking", default-features = false, optional = true }

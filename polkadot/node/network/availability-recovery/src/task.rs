// Copyright (C) Parity Technologies (UK) Ltd.
// This file is part of Polkadot.

// Polkadot is free software: you can redistribute it and/or modify
// it under the terms of the GNU General Public License as published by
// the Free Software Foundation, either version 3 of the License, or
// (at your option) any later version.

// Polkadot is distributed in the hope that it will be useful,
// but WITHOUT ANY WARRANTY; without even the implied warranty of
// MERCHANTABILITY or FITNESS FOR A PARTICULAR PURPOSE.  See the
// GNU General Public License for more details.

// You should have received a copy of the GNU General Public License
// along with Polkadot.  If not, see <http://www.gnu.org/licenses/>.

//! Recovery task and associated strategies.

#![warn(missing_docs)]

use crate::{
	futures_undead::FuturesUndead, metrics::Metrics, ErasureTask, PostRecoveryCheck, LOG_TARGET,
};
use futures::{channel::oneshot, SinkExt};
<<<<<<< HEAD
use parity_scale_codec::Encode;
=======
use polkadot_erasure_coding::branch_hash;
>>>>>>> 0906bf08
#[cfg(not(test))]
use polkadot_node_network_protocol::request_response::CHUNK_REQUEST_TIMEOUT;
use polkadot_node_network_protocol::request_response::{
	self as req_res, outgoing::RequestError, OutgoingRequest, Recipient, Requests,
};
use polkadot_node_primitives::{AvailableData, ErasureChunk};
use polkadot_node_subsystem::{
	messages::{AvailabilityStoreMessage, NetworkBridgeTxMessage},
	overseer, RecoveryError,
};
use polkadot_primitives::{
	AuthorityDiscoveryId, BlakeTwo256, CandidateHash, ChunkIndex, Hash, HashT, ValidatorIndex,
};
use rand::seq::SliceRandom;
use sc_network::{IfDisconnected, OutboundFailure, RequestFailure};
use std::{
	collections::{BTreeMap, HashMap, VecDeque},
	time::Duration,
};

// How many parallel recovery tasks should be running at once.
const N_PARALLEL: usize = 50;

/// Time after which we consider a request to have failed
///
/// and we should try more peers. Note in theory the request times out at the network level,
/// measurements have shown, that in practice requests might actually take longer to fail in
/// certain occasions. (The very least, authority discovery is not part of the timeout.)
///
/// For the time being this value is the same as the timeout on the networking layer, but as this
/// timeout is more soft than the networking one, it might make sense to pick different values as
/// well.
#[cfg(not(test))]
const TIMEOUT_START_NEW_REQUESTS: Duration = CHUNK_REQUEST_TIMEOUT;
#[cfg(test)]
const TIMEOUT_START_NEW_REQUESTS: Duration = Duration::from_millis(100);

/// The maximum number of times systematic chunk recovery will try making a request for a given
/// (validator,chunk) pair, if the error was not fatal. Added so that we don't get stuck in an
/// infinite retry loop.
pub const SYSTEMATIC_CHUNKS_REQ_RETRY_LIMIT: u32 = 2;
/// The maximum number of times regular chunk recovery will try making a request for a given
/// (validator,chunk) pair, if the error was not fatal. Added so that we don't get stuck in an
/// infinite retry loop.
pub const REGULAR_CHUNKS_REQ_RETRY_LIMIT: u32 = 5;

const fn is_unavailable(
	received_chunks: usize,
	requesting_chunks: usize,
	unrequested_validators: usize,
	threshold: usize,
) -> bool {
	received_chunks + requesting_chunks + unrequested_validators < threshold
}

/// Check validity of a chunk.
fn is_chunk_valid(params: &RecoveryParams, chunk: &ErasureChunk) -> bool {
	let anticipated_hash =
		match branch_hash(&params.erasure_root, chunk.proof(), chunk.index.0 as usize) {
			Ok(hash) => hash,
			Err(e) => {
				gum::debug!(
					target: LOG_TARGET,
					candidate_hash = ?params.candidate_hash,
					chunk_index = ?chunk.index,
					error = ?e,
					"Invalid Merkle proof",
				);
				return false
			},
		};
	let erasure_chunk_hash = BlakeTwo256::hash(&chunk.chunk);
	if anticipated_hash != erasure_chunk_hash {
		gum::debug!(
			target: LOG_TARGET,
			candidate_hash = ?params.candidate_hash,
			chunk_index = ?chunk.index,
			"Merkle proof mismatch"
		);
		return false
	}
	true
}

#[async_trait::async_trait]
/// Common trait for runnable recovery strategies.
pub trait RecoveryStrategy<Sender: overseer::AvailabilityRecoverySenderTrait>: Send {
	/// Main entry point of the strategy.
	async fn run(
		mut self: Box<Self>,
		state: &mut State,
		sender: &mut Sender,
		common_params: &RecoveryParams,
	) -> Result<AvailableData, RecoveryError>;

	/// Return the name of the strategy for logging purposes.
	fn display_name(&self) -> &'static str;

	/// Return the strategy type for use as a metric label.
	fn strategy_type(&self) -> &'static str;
}

/// Recovery parameters common to all strategies in a `RecoveryTask`.
#[derive(Clone)]
pub struct RecoveryParams {
	/// Discovery ids of `validators`.
	pub validator_authority_keys: Vec<AuthorityDiscoveryId>,

	/// Number of validators.
	pub n_validators: usize,

	/// The number of chunks needed.
	pub threshold: usize,

	/// A hash of the relevant candidate.
	pub candidate_hash: CandidateHash,

	/// The root of the erasure encoding of the candidate.
	pub erasure_root: Hash,

	/// Metrics to report.
	pub metrics: Metrics,

	/// Do not request data from availability-store. Useful for collators.
	pub bypass_availability_store: bool,

	/// The type of check to perform after available data was recovered.
	pub post_recovery_check: PostRecoveryCheck,

	/// The blake2-256 hash of the PoV.
	pub pov_hash: Hash,
}

/// Utility type used for recording the result of requesting a chunk from a validator.
pub enum ErrorRecord {
	NonFatal(u32),
	Fatal,
}

/// Intermediate/common data that must be passed between `RecoveryStrategy`s belonging to the
/// same `RecoveryTask`.
pub struct State {
	/// Chunks received so far.
	/// This MUST be a `BTreeMap` in order for systematic recovery to work (the algorithm assumes
	/// that chunks are ordered by their index). If we ever switch this to some non-ordered
	/// collection, we need to add a sort step to the systematic recovery.
	received_chunks: BTreeMap<ChunkIndex, ErasureChunk>,

	/// A record of errors returned when requesting a chunk from a validator.
	recorded_errors: HashMap<(ChunkIndex, ValidatorIndex), ErrorRecord>,
}

impl State {
	fn new() -> Self {
		Self { received_chunks: BTreeMap::new(), recorded_errors: HashMap::new() }
	}

	fn insert_chunk(&mut self, chunk_index: ChunkIndex, chunk: ErasureChunk) {
		self.received_chunks.insert(chunk_index, chunk);
	}

	fn chunk_count(&self) -> usize {
		self.received_chunks.len()
	}

	fn record_error_fatal(&mut self, chunk_index: ChunkIndex, validator_index: ValidatorIndex) {
		self.recorded_errors.insert((chunk_index, validator_index), ErrorRecord::Fatal);
	}

	fn record_error_non_fatal(&mut self, chunk_index: ChunkIndex, validator_index: ValidatorIndex) {
		self.recorded_errors
			.entry((chunk_index, validator_index))
			.and_modify(|record| {
				if let ErrorRecord::NonFatal(ref mut count) = record {
					*count = count.saturating_add(1);
				}
			})
			.or_insert(ErrorRecord::NonFatal(1));
	}

	fn can_retry_request(
		&self,
		chunk_index: ChunkIndex,
		validator_index: ValidatorIndex,
		retry_threshold: u32,
	) -> bool {
		match self.recorded_errors.get(&(chunk_index, validator_index)) {
			None => true,
			Some(entry) => match entry {
				ErrorRecord::Fatal => false,
				ErrorRecord::NonFatal(count) if *count < retry_threshold => true,
				ErrorRecord::NonFatal(_) => false,
			},
		}
	}

	/// Retrieve the local chunks held in the av-store (either 0 or 1).
	async fn populate_from_av_store<Sender: overseer::AvailabilityRecoverySenderTrait>(
		&mut self,
		params: &RecoveryParams,
		sender: &mut Sender,
	) -> Vec<ChunkIndex> {
		let (tx, rx) = oneshot::channel();
		sender
			.send_message(AvailabilityStoreMessage::QueryAllChunks(params.candidate_hash, tx))
			.await;

		match rx.await {
			Ok(chunks) => {
				// This should either be length 1 or 0. If we had the whole data,
				// we wouldn't have reached this stage.
				let chunk_indices: Vec<_> = chunks.iter().map(|c| c.index).collect();

				for chunk in chunks {
					if is_chunk_valid(params, &chunk) {
						gum::trace!(
							target: LOG_TARGET,
							candidate_hash = ?params.candidate_hash,
							chunk_index = ?chunk.index,
							"Found valid chunk on disk"
						);
						self.insert_chunk(chunk.index, chunk);
					} else {
						gum::error!(
							target: LOG_TARGET,
							"Loaded invalid chunk from disk! Disk/Db corruption _very_ likely - please fix ASAP!"
						);
					};
				}

				chunk_indices
			},
			Err(oneshot::Canceled) => {
				gum::warn!(
					target: LOG_TARGET,
					candidate_hash = ?params.candidate_hash,
					"Failed to reach the availability store"
				);

				vec![]
			},
		}
	}

	/// Launch chunk requests in parallel, according to the parameters.
	async fn launch_parallel_chunk_requests<Sender>(
		&mut self,
		strategy_type: &str,
		params: &RecoveryParams,
		sender: &mut Sender,
		desired_requests_count: usize,
		validators: &mut VecDeque<(ChunkIndex, ValidatorIndex)>,
		requesting_chunks: &mut FuturesUndead<(
			ChunkIndex,
			ValidatorIndex,
			Result<Option<ErasureChunk>, RequestError>,
		)>,
	) where
		Sender: overseer::AvailabilityRecoverySenderTrait,
	{
		let candidate_hash = &params.candidate_hash;
		let already_requesting_count = requesting_chunks.len();

		let to_launch = desired_requests_count - already_requesting_count;
		let mut requests = Vec::with_capacity(to_launch);

		gum::trace!(
			target: LOG_TARGET,
			?candidate_hash,
			"Attempting to launch {} requests",
			to_launch
		);

		while requesting_chunks.len() < desired_requests_count {
			if let Some((chunk_index, validator_index)) = validators.pop_back() {
				let validator = params.validator_authority_keys[validator_index.0 as usize].clone();
				gum::trace!(
					target: LOG_TARGET,
					?validator,
					?validator_index,
					?chunk_index,
					?candidate_hash,
					"Requesting chunk",
				);

				// Request data.
				let raw_request = req_res::v1::ChunkFetchingRequest {
					candidate_hash: params.candidate_hash,
					index: chunk_index,
				};

				let (req, res) = OutgoingRequest::new(Recipient::Authority(validator), raw_request);
				requests.push(Requests::ChunkFetchingV1(req));

				params.metrics.on_chunk_request_issued(strategy_type);
				let timer = params.metrics.time_chunk_request(strategy_type);

				requesting_chunks.push(Box::pin(async move {
					let _timer = timer;
					let res = match res.await {
						Ok(req_res::v1::ChunkFetchingResponse::Chunk(chunk)) =>
							Ok(Some(chunk.recombine_into_chunk(&raw_request))),
						Ok(req_res::v1::ChunkFetchingResponse::NoSuchChunk) => Ok(None),
						Err(e) => Err(e),
					};

					(chunk_index, validator_index, res)
				}));
			} else {
				break
			}
		}

		if requests.len() != 0 {
			sender
				.send_message(NetworkBridgeTxMessage::SendRequests(
					requests,
					IfDisconnected::TryConnect,
				))
				.await;
		}
	}

	/// Wait for a sufficient amount of chunks to reconstruct according to the provided `params`.
	async fn wait_for_chunks(
		&mut self,
		strategy_type: &str,
		params: &RecoveryParams,
		retry_threshold: u32,
		validators: &mut VecDeque<(ChunkIndex, ValidatorIndex)>,
		requesting_chunks: &mut FuturesUndead<(
			ChunkIndex,
			ValidatorIndex,
			Result<Option<ErasureChunk>, RequestError>,
		)>,
		// If supplied, these validators will be used as a backup for requesting chunks. They
		// should hold all chunks. Each of them will only be used to query one chunk.
		backup_validators: &mut Vec<ValidatorIndex>,
		// Function that returns `true` when this strategy can conclude. Either if we got enough
		// chunks or if it's impossible.
		can_conclude: impl Fn(
			// Number of validators left in the queue
			usize,
			// Number of in flight requests
			usize,
			// Number of valid chunks received so far
			usize,
			// Number of valid chunks received in this iteration
			usize,
		) -> bool,
	) -> (usize, usize) {
		let metrics = &params.metrics;

		let mut total_received_responses = 0;
		let mut error_count = 0;

		// Wait for all current requests to conclude or time-out, or until we reach enough chunks.
		// We also declare requests undead, once `TIMEOUT_START_NEW_REQUESTS` is reached and will
		// return in that case for `launch_parallel_requests` to fill up slots again.
		while let Some(res) = requesting_chunks.next_with_timeout(TIMEOUT_START_NEW_REQUESTS).await
		{
			total_received_responses += 1;

			let (chunk_index, validator_index, request_result) = res;

			let mut is_error = false;

			match request_result {
				Ok(Some(chunk)) =>
					if is_chunk_valid(params, &chunk) {
						metrics.on_chunk_request_succeeded(strategy_type);
						gum::trace!(
							target: LOG_TARGET,
							candidate_hash = ?params.candidate_hash,
							?chunk_index,
							?validator_index,
							"Received valid chunk",
						);
						self.insert_chunk(chunk.index, chunk);
					} else {
						metrics.on_chunk_request_invalid(strategy_type);
						error_count += 1;
						// Record that we got an invalid chunk so that subsequent strategies don't
						// try requesting this again.
						self.record_error_fatal(chunk_index, validator_index);
						is_error = true;
					},
				Ok(None) => {
					metrics.on_chunk_request_no_such_chunk(strategy_type);
					gum::trace!(
						target: LOG_TARGET,
						candidate_hash = ?params.candidate_hash,
						?chunk_index,
						?validator_index,
						"Validator did not have the requested chunk",
					);
					error_count += 1;
					// Record that the validator did not have this chunk so that subsequent
					// strategies don't try requesting this again.
					self.record_error_fatal(chunk_index, validator_index);
					is_error = true;
				},
				Err(err) => {
					error_count += 1;

					gum::trace!(
						target: LOG_TARGET,
						candidate_hash= ?params.candidate_hash,
						?err,
						?chunk_index,
						?validator_index,
						"Failure requesting chunk",
					);

					is_error = true;

					match err {
						RequestError::InvalidResponse(_) => {
							metrics.on_chunk_request_invalid(strategy_type);

							gum::debug!(
								target: LOG_TARGET,
								candidate_hash = ?params.candidate_hash,
								?err,
								?chunk_index,
								?validator_index,
								"Chunk fetching response was invalid",
							);

							// Record that we got an invalid chunk so that this or subsequent
							// strategies don't try requesting this again.
							self.record_error_fatal(chunk_index, validator_index);
						},
						RequestError::NetworkError(err) => {
							// No debug logs on general network errors - that became very spammy
							// occasionally.
							if let RequestFailure::Network(OutboundFailure::Timeout) = err {
								metrics.on_chunk_request_timeout(strategy_type);
							} else {
								metrics.on_chunk_request_error(strategy_type);
							}

							// Record that we got a non-fatal error so that this or subsequent
							// strategies will retry requesting this only a limited number of times.
							self.record_error_non_fatal(chunk_index, validator_index);
						},
						RequestError::Canceled(_) => {
							metrics.on_chunk_request_error(strategy_type);

							// Record that we got a non-fatal error so that this or subsequent
							// strategies will retry requesting this only a limited number of times.
							self.record_error_non_fatal(chunk_index, validator_index);
						},
					}
				},
			}

			if is_error && !self.received_chunks.contains_key(&chunk_index) {
				// First, see if we can retry the request.
				if self.can_retry_request(chunk_index, validator_index, retry_threshold) {
					validators.push_front((chunk_index, validator_index));
				} else {
					// Otherwise, try requesting from a backer as a backup, if we've not already
					// requested the same chunk from it.

					let position = backup_validators
						.iter()
						.position(|v| !self.recorded_errors.contains_key(&(chunk_index, *v)));
					if let Some(position) = position {
						let backer = backup_validators.swap_remove(position);
						validators.push_front((chunk_index, backer));
						println!("There");
					} else {
						println!("here");
					}
				}
			}

			if can_conclude(
				validators.len(),
				requesting_chunks.total_len(),
				self.chunk_count(),
				total_received_responses - error_count,
			) {
				gum::debug!(
					target: LOG_TARGET,
					validators_len = validators.len(),
					candidate_hash = ?params.candidate_hash,
					received_chunks_count = ?self.chunk_count(),
					requested_chunks_count = ?requesting_chunks.len(),
					threshold = ?params.threshold,
					"Can conclude availability recovery strategy",
				);
				break
			}
		}

		(total_received_responses, error_count)
	}
}

/// A stateful reconstruction of availability data in reference to
/// a candidate hash.
pub struct RecoveryTask<Sender: overseer::AvailabilityRecoverySenderTrait> {
	sender: Sender,
	params: RecoveryParams,
	strategies: VecDeque<Box<dyn RecoveryStrategy<Sender>>>,
	state: State,
}

impl<Sender> RecoveryTask<Sender>
where
	Sender: overseer::AvailabilityRecoverySenderTrait,
{
	/// Instantiate a new recovery task.
	pub fn new(
		sender: Sender,
		params: RecoveryParams,
		strategies: VecDeque<Box<dyn RecoveryStrategy<Sender>>>,
	) -> Self {
		Self { sender, params, strategies, state: State::new() }
	}

	async fn in_availability_store(&mut self) -> Option<AvailableData> {
		if !self.params.bypass_availability_store {
			let (tx, rx) = oneshot::channel();
			self.sender
				.send_message(AvailabilityStoreMessage::QueryAvailableData(
					self.params.candidate_hash,
					tx,
				))
				.await;

			match rx.await {
				Ok(Some(data)) => return Some(data),
				Ok(None) => {},
				Err(oneshot::Canceled) => {
					gum::warn!(
						target: LOG_TARGET,
						candidate_hash = ?self.params.candidate_hash,
						"Failed to reach the availability store",
					)
				},
			}
		}

		None
	}

	/// Run this recovery task to completion. It will loop through the configured strategies
	/// in-order and return whenever the first one recovers the full `AvailableData`.
	pub async fn run(mut self) -> Result<AvailableData, RecoveryError> {
		if let Some(data) = self.in_availability_store().await {
			return Ok(data)
		}

		self.params.metrics.on_recovery_started();

		let _timer = self.params.metrics.time_full_recovery();

		while let Some(current_strategy) = self.strategies.pop_front() {
			let display_name = current_strategy.display_name();
			let strategy_type = current_strategy.strategy_type();

			gum::debug!(
				target: LOG_TARGET,
				candidate_hash = ?self.params.candidate_hash,
				"Starting `{}` strategy",
				display_name
			);

			let res = current_strategy.run(&mut self.state, &mut self.sender, &self.params).await;

			match res {
				Err(RecoveryError::Unavailable) =>
					if self.strategies.front().is_some() {
						gum::debug!(
							target: LOG_TARGET,
							candidate_hash = ?self.params.candidate_hash,
							"Recovery strategy `{}` did not conclude. Trying the next one.",
							display_name
						);
						continue
					},
				Err(err) => {
					match &err {
						RecoveryError::Invalid =>
							self.params.metrics.on_recovery_invalid(strategy_type),
						_ => self.params.metrics.on_recovery_failed(strategy_type),
					}
					return Err(err)
				},
				Ok(data) => {
<<<<<<< HEAD
					self.params.metrics.on_recovery_succeeded(data.encoded_size());
=======
					self.params.metrics.on_recovery_succeeded(strategy_type);
>>>>>>> 0906bf08
					return Ok(data)
				},
			}
		}

		// We have no other strategies to try.
		gum::warn!(
			target: LOG_TARGET,
			candidate_hash = ?self.params.candidate_hash,
			"Recovery of available data failed.",
		);

		self.params.metrics.on_recovery_failed("all");

		Err(RecoveryError::Unavailable)
	}
}

/// `RecoveryStrategy` that sequentially tries to fetch the full `AvailableData` from
/// already-connected validators in the configured validator set.
pub struct FetchFull {
	params: FetchFullParams,
}

pub struct FetchFullParams {
	/// Validators that will be used for fetching the data.
	pub validators: Vec<ValidatorIndex>,
	/// Channel to the erasure task handler.
	pub erasure_task_tx: futures::channel::mpsc::Sender<ErasureTask>,
}

impl FetchFull {
	/// Create a new `FetchFull` recovery strategy.
	pub fn new(mut params: FetchFullParams) -> Self {
		params.validators.shuffle(&mut rand::thread_rng());
		Self { params }
	}
}

#[async_trait::async_trait]
impl<Sender: overseer::AvailabilityRecoverySenderTrait> RecoveryStrategy<Sender> for FetchFull {
	fn display_name(&self) -> &'static str {
		"Full recovery from backers"
	}

	fn strategy_type(&self) -> &'static str {
		"full_from_backers"
	}

	async fn run(
		mut self: Box<Self>,
		_: &mut State,
		sender: &mut Sender,
		common_params: &RecoveryParams,
	) -> Result<AvailableData, RecoveryError> {
		let strategy_type = RecoveryStrategy::<Sender>::strategy_type(&*self);

		loop {
			// Pop the next validator.
			let validator_index =
				self.params.validators.pop().ok_or_else(|| RecoveryError::Unavailable)?;

			// Request data.
			let (req, response) = OutgoingRequest::new(
				Recipient::Authority(
					common_params.validator_authority_keys[validator_index.0 as usize].clone(),
				),
				req_res::v1::AvailableDataFetchingRequest {
					candidate_hash: common_params.candidate_hash,
				},
			);

			sender
				.send_message(NetworkBridgeTxMessage::SendRequests(
					vec![Requests::AvailableDataFetchingV1(req)],
					IfDisconnected::ImmediateError,
				))
				.await;

			common_params.metrics.on_full_request_issued();

			match response.await {
				Ok(req_res::v1::AvailableDataFetchingResponse::AvailableData(data)) => {
					let recovery_duration =
						common_params.metrics.time_erasure_recovery(strategy_type);
					let maybe_data = match common_params.post_recovery_check {
						PostRecoveryCheck::Reencode => {
							let (reencode_tx, reencode_rx) = oneshot::channel();
							self.params
								.erasure_task_tx
								.send(ErasureTask::Reencode(
									common_params.n_validators,
									common_params.erasure_root,
									data,
									reencode_tx,
								))
								.await
								.map_err(|_| RecoveryError::ChannelClosed)?;

							reencode_rx.await.map_err(|_| RecoveryError::ChannelClosed)?
						},
						PostRecoveryCheck::PovHash =>
							(data.pov.hash() == common_params.pov_hash).then_some(data),
					};

					match maybe_data {
						Some(data) => {
							gum::trace!(
								target: LOG_TARGET,
								candidate_hash = ?common_params.candidate_hash,
								"Received full data",
							);

							common_params.metrics.on_full_request_succeeded();
							return Ok(data)
						},
						None => {
							common_params.metrics.on_full_request_invalid();
							recovery_duration.map(|rd| rd.stop_and_discard());

							gum::debug!(
								target: LOG_TARGET,
								candidate_hash = ?common_params.candidate_hash,
								?validator_index,
								"Invalid data response",
							);

							// it doesn't help to report the peer with req/res.
							// we'll try the next backer.
						},
					}
				},
				Ok(req_res::v1::AvailableDataFetchingResponse::NoSuchData) => {
					common_params.metrics.on_full_request_no_such_data();
				},
				Err(e) => {
					match &e {
						RequestError::Canceled(_) => common_params.metrics.on_full_request_error(),
						RequestError::InvalidResponse(_) =>
							common_params.metrics.on_full_request_invalid(),
						RequestError::NetworkError(req_failure) => {
							if let RequestFailure::Network(OutboundFailure::Timeout) = req_failure {
								common_params.metrics.on_full_request_timeout();
							} else {
								common_params.metrics.on_full_request_error();
							}
						},
					};
					gum::debug!(
						target: LOG_TARGET,
						candidate_hash = ?common_params.candidate_hash,
						?validator_index,
						err = ?e,
						"Error fetching full available data."
					);
				},
			}
		}
	}
}

/// `RecoveryStrategy` that attempts to recover the systematic chunks from the validators that
/// hold them, in order to bypass the erasure code reconstruction step, which is costly.
pub struct FetchSystematicChunks {
	/// Systematic recovery threshold.
	threshold: usize,
	/// Validators that hold the systematic chunks.
	validators: VecDeque<(ChunkIndex, ValidatorIndex)>,
	/// Backers. to be used as a backup.
	backers: Vec<ValidatorIndex>,
	/// Collection of in-flight requests.
	requesting_chunks:
		FuturesUndead<(ChunkIndex, ValidatorIndex, Result<Option<ErasureChunk>, RequestError>)>,
	/// Channel to the erasure task handler.
	erasure_task_tx: futures::channel::mpsc::Sender<ErasureTask>,
}

/// Parameters needed for fetching systematic chunks.
pub struct FetchSystematicChunksParams {
	/// Validators that hold the systematic chunks.
	pub validators: VecDeque<(ChunkIndex, ValidatorIndex)>,
	/// Validators in the backing group, to be used as a backup for requesting systematic chunks.
	pub backers: Vec<ValidatorIndex>,
	/// Channel to the erasure task handler.
	pub erasure_task_tx: futures::channel::mpsc::Sender<ErasureTask>,
}

impl FetchSystematicChunks {
	/// Instantiate a new systematic chunks strategy.
	pub fn new(params: FetchSystematicChunksParams) -> Self {
		Self {
			threshold: params.validators.len(),
			validators: params.validators,
			backers: params.backers,
			requesting_chunks: FuturesUndead::new(),
			erasure_task_tx: params.erasure_task_tx,
		}
	}

	fn is_unavailable(
		unrequested_validators: usize,
		in_flight_requests: usize,
		systematic_chunk_count: usize,
		threshold: usize,
	) -> bool {
		is_unavailable(
			systematic_chunk_count,
			in_flight_requests,
			unrequested_validators,
			threshold,
		)
	}

	/// Desired number of parallel requests.
	///
	/// For the given threshold (total required number of chunks) get the desired number of
	/// requests we want to have running in parallel at this time.
	fn get_desired_request_count(&self, chunk_count: usize, threshold: usize) -> usize {
		// Upper bound for parallel requests.
		let max_requests_boundary = std::cmp::min(N_PARALLEL, threshold);
		// How many chunks are still needed?
		let remaining_chunks = threshold.saturating_sub(chunk_count);
		// Actual number of requests we want to have in flight in parallel:
		// We don't have to make up for any error rate, as an error fetching a systematic chunk
		// results in failure of the entire strategy.
		std::cmp::min(max_requests_boundary, remaining_chunks)
	}

	async fn attempt_systematic_recovery<Sender: overseer::AvailabilityRecoverySenderTrait>(
		&mut self,
		state: &mut State,
		common_params: &RecoveryParams,
	) -> Result<AvailableData, RecoveryError> {
		let strategy_type = RecoveryStrategy::<Sender>::strategy_type(self);
		let recovery_duration = common_params.metrics.time_erasure_recovery(strategy_type);
		let reconstruct_duration = common_params.metrics.time_erasure_reconstruct(strategy_type);
		let chunks = state
			.received_chunks
			.range(
				ChunkIndex(0)..
					ChunkIndex(
						u32::try_from(self.threshold)
							.expect("validator count should not exceed u32"),
					),
			)
			.map(|(_, chunk)| &chunk.chunk[..])
			.collect::<Vec<_>>();

		let available_data = polkadot_erasure_coding::reconstruct_from_systematic_v1(
			common_params.n_validators,
			chunks,
		);

		match available_data {
			Ok(data) => {
				drop(reconstruct_duration);

				// Send request to re-encode the chunks and check merkle root.
				let (reencode_tx, reencode_rx) = oneshot::channel();
				self.erasure_task_tx
					.send(ErasureTask::Reencode(
						common_params.n_validators,
						common_params.erasure_root,
						data,
						reencode_tx,
					))
					.await
					.map_err(|_| RecoveryError::ChannelClosed)?;

				let reencode_response =
					reencode_rx.await.map_err(|_| RecoveryError::ChannelClosed)?;

				if let Some(data) = reencode_response {
					gum::trace!(
						target: LOG_TARGET,
						candidate_hash = ?common_params.candidate_hash,
						erasure_root = ?common_params.erasure_root,
						"Recovery from systematic chunks complete",
					);

					Ok(data)
				} else {
					recovery_duration.map(|rd| rd.stop_and_discard());
					gum::trace!(
						target: LOG_TARGET,
						candidate_hash = ?common_params.candidate_hash,
						erasure_root = ?common_params.erasure_root,
						"Systematic data recovery error - root mismatch",
					);

					Err(RecoveryError::Invalid)
				}
			},
			Err(err) => {
				reconstruct_duration.map(|rd| rd.stop_and_discard());
				recovery_duration.map(|rd| rd.stop_and_discard());

				gum::trace!(
					target: LOG_TARGET,
					candidate_hash = ?common_params.candidate_hash,
					erasure_root = ?common_params.erasure_root,
					?err,
					"Systematic data recovery error",
				);

				Err(RecoveryError::Invalid)
			},
		}
	}
}

#[async_trait::async_trait]
impl<Sender: overseer::AvailabilityRecoverySenderTrait> RecoveryStrategy<Sender>
	for FetchSystematicChunks
{
	fn display_name(&self) -> &'static str {
		"Fetch systematic chunks"
	}

	fn strategy_type(&self) -> &'static str {
		"systematic_chunks"
	}

	async fn run(
		mut self: Box<Self>,
		state: &mut State,
		sender: &mut Sender,
		common_params: &RecoveryParams,
	) -> Result<AvailableData, RecoveryError> {
		// First query the store for any chunks we've got.
		if !common_params.bypass_availability_store {
			let local_chunk_indices = state.populate_from_av_store(common_params, sender).await;

			for our_c_index in &local_chunk_indices {
				// If we are among the systematic validators but hold an invalid chunk, we cannot
				// perform the systematic recovery. Fall through to the next strategy.
				if self.validators.iter().any(|(c_index, _)| c_index == our_c_index) &&
					!state.received_chunks.contains_key(our_c_index)
				{
					gum::debug!(
						target: LOG_TARGET,
						candidate_hash = ?common_params.candidate_hash,
						erasure_root = ?common_params.erasure_root,
						requesting = %self.requesting_chunks.len(),
						total_requesting = %self.requesting_chunks.total_len(),
						n_validators = %common_params.n_validators,
						chunk_index = ?our_c_index,
						"Systematic chunk recovery is not possible. We are among the systematic validators but hold an invalid chunk",
					);
					return Err(RecoveryError::Unavailable)
				}
			}
		}

		// Instead of counting the chunks we already have, perform the difference after we remove
		// them from the queue.
		let mut systematic_chunk_count = self.validators.len();

		// No need to query the validators that have the chunks we already received or that we know
		// don't have the data from previous strategies.
		self.validators.retain(|(c_index, v_index)| {
			!state.received_chunks.contains_key(c_index) &&
				state.can_retry_request(*c_index, *v_index, SYSTEMATIC_CHUNKS_REQ_RETRY_LIMIT)
		});

		systematic_chunk_count -= self.validators.len();

		// Safe to `take` here, as we're consuming `self` anyway and we're not using the
		// `validators` field in other methods.
		let mut validators_queue: VecDeque<_> = std::mem::take(&mut self.validators);

		loop {
			// If received_chunks has `systematic_chunk_threshold` entries, attempt to recover the
			// data.
			if systematic_chunk_count >= self.threshold {
				return self.attempt_systematic_recovery::<Sender>(state, common_params).await
			}

			if Self::is_unavailable(
				validators_queue.len(),
				self.requesting_chunks.total_len(),
				systematic_chunk_count,
				self.threshold,
			) {
				gum::debug!(
					target: LOG_TARGET,
					candidate_hash = ?common_params.candidate_hash,
					erasure_root = ?common_params.erasure_root,
					%systematic_chunk_count,
					requesting = %self.requesting_chunks.len(),
					total_requesting = %self.requesting_chunks.total_len(),
					n_validators = %common_params.n_validators,
					systematic_threshold = ?self.threshold,
					"Data recovery from systematic chunks is not possible",
				);

				return Err(RecoveryError::Unavailable)
			}

			let desired_requests_count =
				self.get_desired_request_count(systematic_chunk_count, self.threshold);
			let already_requesting_count = self.requesting_chunks.len();
			gum::debug!(
				target: LOG_TARGET,
				?common_params.candidate_hash,
				?desired_requests_count,
				total_received = ?systematic_chunk_count,
				systematic_threshold = ?self.threshold,
				?already_requesting_count,
				"Requesting systematic availability chunks for a candidate",
			);

			let strategy_type = RecoveryStrategy::<Sender>::strategy_type(&*self);

			state
				.launch_parallel_chunk_requests(
					strategy_type,
					common_params,
					sender,
					desired_requests_count,
					&mut validators_queue,
					&mut self.requesting_chunks,
				)
				.await;

			let (total_responses, error_count) = state
				.wait_for_chunks(
					strategy_type,
					common_params,
					SYSTEMATIC_CHUNKS_REQ_RETRY_LIMIT,
					&mut validators_queue,
					&mut self.requesting_chunks,
					&mut self.backers,
					|unrequested_validators,
					 in_flight_reqs,
					 // Don't use this chunk count, as it may contain non-systematic chunks.
					 _chunk_count,
					 success_responses| {
						let chunk_count = systematic_chunk_count + success_responses;
						let is_unavailable = Self::is_unavailable(
							unrequested_validators,
							in_flight_reqs,
							chunk_count,
							self.threshold,
						);

						chunk_count >= self.threshold || is_unavailable
					},
				)
				.await;

			systematic_chunk_count += total_responses - error_count;
		}
	}
}

/// `RecoveryStrategy` that requests chunks from validators, in parallel.
pub struct FetchChunks {
	/// How many requests have been unsuccessful so far.
	error_count: usize,
	/// Total number of responses that have been received, including failed ones.
	total_received_responses: usize,
	/// The collection of chunk indices and the respective validators holding the chunks.
	validators: VecDeque<(ChunkIndex, ValidatorIndex)>,
	/// Collection of in-flight requests.
	requesting_chunks:
		FuturesUndead<(ChunkIndex, ValidatorIndex, Result<Option<ErasureChunk>, RequestError>)>,
	/// Channel to the erasure task handler.
	erasure_task_tx: futures::channel::mpsc::Sender<ErasureTask>,
}

/// Parameters specific to the `FetchChunks` strategy.
pub struct FetchChunksParams {
	/// The collection of chunk indices and the respective validators holding the chunks.
	pub validators: VecDeque<(ChunkIndex, ValidatorIndex)>,
	/// Channel to the erasure task handler.
	pub erasure_task_tx: futures::channel::mpsc::Sender<ErasureTask>,
}

impl FetchChunks {
	/// Instantiate a new strategy.
	pub fn new(mut params: FetchChunksParams) -> Self {
		// Shuffle the validators to make sure that we don't request chunks from the same
		// validators over and over.
		params.validators.make_contiguous().shuffle(&mut rand::thread_rng());

		Self {
			error_count: 0,
			total_received_responses: 0,
			validators: params.validators,
			requesting_chunks: FuturesUndead::new(),
			erasure_task_tx: params.erasure_task_tx,
		}
	}

	fn is_unavailable(
		unrequested_validators: usize,
		in_flight_requests: usize,
		chunk_count: usize,
		threshold: usize,
	) -> bool {
		is_unavailable(chunk_count, in_flight_requests, unrequested_validators, threshold)
	}

	/// Desired number of parallel requests.
	///
	/// For the given threshold (total required number of chunks) get the desired number of
	/// requests we want to have running in parallel at this time.
	fn get_desired_request_count(&self, chunk_count: usize, threshold: usize) -> usize {
		// Upper bound for parallel requests.
		// We want to limit this, so requests can be processed within the timeout and we limit the
		// following feedback loop:
		// 1. Requests fail due to timeout
		// 2. We request more chunks to make up for it
		// 3. Bandwidth is spread out even more, so we get even more timeouts
		// 4. We request more chunks to make up for it ...
		let max_requests_boundary = std::cmp::min(N_PARALLEL, threshold);
		// How many chunks are still needed?
		let remaining_chunks = threshold.saturating_sub(chunk_count);
		// What is the current error rate, so we can make up for it?
		let inv_error_rate =
			self.total_received_responses.checked_div(self.error_count).unwrap_or(0);
		// Actual number of requests we want to have in flight in parallel:
		std::cmp::min(
			max_requests_boundary,
			remaining_chunks + remaining_chunks.checked_div(inv_error_rate).unwrap_or(0),
		)
	}

	async fn attempt_recovery<Sender: overseer::AvailabilityRecoverySenderTrait>(
		&mut self,
		state: &mut State,
		common_params: &RecoveryParams,
	) -> Result<AvailableData, RecoveryError> {
		let recovery_duration = common_params
			.metrics
			.time_erasure_recovery(RecoveryStrategy::<Sender>::strategy_type(self));

		// Send request to reconstruct available data from chunks.
		let (avilable_data_tx, available_data_rx) = oneshot::channel();
		self.erasure_task_tx
			.send(ErasureTask::Reconstruct(
				common_params.n_validators,
				// Safe to leave an empty vec in place, as we're stopping the recovery process if
				// this reconstruct fails.
				std::mem::take(&mut state.received_chunks),
				avilable_data_tx,
			))
			.await
			.map_err(|_| RecoveryError::ChannelClosed)?;

		let available_data_response =
			available_data_rx.await.map_err(|_| RecoveryError::ChannelClosed)?;

		match available_data_response {
			Ok(data) => {
				let maybe_data = match common_params.post_recovery_check {
					PostRecoveryCheck::Reencode => {
						// Send request to re-encode the chunks and check merkle root.
						let (reencode_tx, reencode_rx) = oneshot::channel();
						self.erasure_task_tx
							.send(ErasureTask::Reencode(
								common_params.n_validators,
								common_params.erasure_root,
								data,
								reencode_tx,
							))
							.await
							.map_err(|_| RecoveryError::ChannelClosed)?;

						reencode_rx.await.map_err(|_| RecoveryError::ChannelClosed)?.or_else(|| {
							gum::trace!(
								target: LOG_TARGET,
								candidate_hash = ?common_params.candidate_hash,
								erasure_root = ?common_params.erasure_root,
								"Data recovery error - root mismatch",
							);
							None
						})
					},
					PostRecoveryCheck::PovHash =>
						(data.pov.hash() == common_params.pov_hash).then_some(data).or_else(|| {
							gum::trace!(
								target: LOG_TARGET,
								candidate_hash = ?common_params.candidate_hash,
								pov_hash = ?common_params.pov_hash,
								"Data recovery error - PoV hash mismatch",
							);
							None
						}),
				};

				if let Some(data) = maybe_data {
					gum::trace!(
						target: LOG_TARGET,
						candidate_hash = ?common_params.candidate_hash,
						erasure_root = ?common_params.erasure_root,
						"Data recovery from chunks complete",
					);

					Ok(data)
				} else {
					recovery_duration.map(|rd| rd.stop_and_discard());

					Err(RecoveryError::Invalid)
				}
			},
			Err(err) => {
				recovery_duration.map(|rd| rd.stop_and_discard());
				gum::trace!(
					target: LOG_TARGET,
					candidate_hash = ?common_params.candidate_hash,
					erasure_root = ?common_params.erasure_root,
					?err,
					"Data recovery error",
				);

				Err(RecoveryError::Invalid)
			},
		}
	}
}

#[async_trait::async_trait]
impl<Sender: overseer::AvailabilityRecoverySenderTrait> RecoveryStrategy<Sender> for FetchChunks {
	fn display_name(&self) -> &'static str {
		"Fetch chunks"
	}

	fn strategy_type(&self) -> &'static str {
		"regular_chunks"
	}

	async fn run(
		mut self: Box<Self>,
		state: &mut State,
		sender: &mut Sender,
		common_params: &RecoveryParams,
	) -> Result<AvailableData, RecoveryError> {
		// First query the store for any chunks we've got.
		if !common_params.bypass_availability_store {
			let local_chunk_indices = state.populate_from_av_store(common_params, sender).await;
			self.validators.retain(|(c_index, _)| !local_chunk_indices.contains(c_index));
		}

		// No need to query the validators that have the chunks we already received or that we know
		// don't have the data from previous strategies.
		self.validators.retain(|(c_index, v_index)| {
			!state.received_chunks.contains_key(c_index) &&
				state.can_retry_request(*c_index, *v_index, REGULAR_CHUNKS_REQ_RETRY_LIMIT)
		});

		// Safe to `take` here, as we're consuming `self` anyway and we're not using the
		// `validators` field in other methods.
		let mut validators_queue = std::mem::take(&mut self.validators);

		loop {
			// If received_chunks has more than threshold entries, attempt to recover the data.
			// If that fails, or a re-encoding of it doesn't match the expected erasure root,
			// return Err(RecoveryError::Invalid).
			// Do this before requesting any chunks because we may have enough of them coming from
			// past RecoveryStrategies.
			if state.chunk_count() >= common_params.threshold {
				return self.attempt_recovery::<Sender>(state, common_params).await
			}

			if Self::is_unavailable(
				validators_queue.len(),
				self.requesting_chunks.total_len(),
				state.chunk_count(),
				common_params.threshold,
			) {
				gum::debug!(
					target: LOG_TARGET,
					candidate_hash = ?common_params.candidate_hash,
					erasure_root = ?common_params.erasure_root,
					received = %state.chunk_count(),
					requesting = %self.requesting_chunks.len(),
					total_requesting = %self.requesting_chunks.total_len(),
					n_validators = %common_params.n_validators,
					"Data recovery from chunks is not possible",
				);

				return Err(RecoveryError::Unavailable)
			}

			let desired_requests_count =
				self.get_desired_request_count(state.chunk_count(), common_params.threshold);
			let already_requesting_count = self.requesting_chunks.len();
			gum::debug!(
				target: LOG_TARGET,
				?common_params.candidate_hash,
				?desired_requests_count,
				error_count= ?self.error_count,
				total_received = ?self.total_received_responses,
				threshold = ?common_params.threshold,
				?already_requesting_count,
				"Requesting availability chunks for a candidate",
			);

			let strategy_type = RecoveryStrategy::<Sender>::strategy_type(&*self);

			state
				.launch_parallel_chunk_requests(
					strategy_type,
					common_params,
					sender,
					desired_requests_count,
					&mut validators_queue,
					&mut self.requesting_chunks,
				)
				.await;

			let (total_responses, error_count) = state
				.wait_for_chunks(
					strategy_type,
					common_params,
					REGULAR_CHUNKS_REQ_RETRY_LIMIT,
					&mut validators_queue,
					&mut self.requesting_chunks,
					&mut vec![],
					|unrequested_validators, in_flight_reqs, chunk_count, _success_responses| {
						chunk_count >= common_params.threshold ||
							Self::is_unavailable(
								unrequested_validators,
								in_flight_reqs,
								chunk_count,
								common_params.threshold,
							)
					},
				)
				.await;

			self.total_received_responses += total_responses;
			self.error_count += error_count;
		}
	}
}

#[cfg(test)]
mod tests {
	use super::{super::tests::*, *};
	use assert_matches::assert_matches;
	use futures::{
		channel::mpsc::UnboundedReceiver, executor, future, Future, FutureExt, StreamExt,
	};
	use parity_scale_codec::Error as DecodingError;
	use polkadot_erasure_coding::{recovery_threshold, systematic_recovery_threshold};
	use polkadot_node_primitives::{BlockData, PoV};
	use polkadot_node_subsystem::{AllMessages, TimeoutExt};
	use polkadot_node_subsystem_test_helpers::{sender_receiver, TestSubsystemSender};
	use polkadot_primitives::{HeadData, PersistedValidationData};
	use polkadot_primitives_test_helpers::dummy_hash;
	use sp_keyring::Sr25519Keyring;
	use std::sync::Arc;

	const TIMEOUT: Duration = Duration::from_secs(1);

	impl Default for RecoveryParams {
		fn default() -> Self {
			let validators = vec![
				Sr25519Keyring::Ferdie,
				Sr25519Keyring::Alice,
				Sr25519Keyring::Bob,
				Sr25519Keyring::Charlie,
				Sr25519Keyring::Dave,
				Sr25519Keyring::One,
				Sr25519Keyring::Two,
			];

			Self {
				validator_authority_keys: validator_authority_id(&validators),
				n_validators: validators.len(),
				threshold: recovery_threshold(validators.len()).unwrap(),
				candidate_hash: CandidateHash(dummy_hash()),
				erasure_root: dummy_hash(),
				metrics: Metrics::new_dummy(),
				bypass_availability_store: false,
				post_recovery_check: PostRecoveryCheck::Reencode,
				pov_hash: dummy_hash(),
			}
		}
	}

	impl RecoveryParams {
		fn create_chunks(&mut self) -> Vec<ErasureChunk> {
			let available_data = dummy_available_data();
			let (chunks, erasure_root) = derive_erasure_chunks_with_proofs_and_root(
				self.n_validators,
				&available_data,
				|_, _| {},
			);

			self.erasure_root = erasure_root;
			self.pov_hash = available_data.pov.hash();

			chunks
		}
	}

	fn dummy_available_data() -> AvailableData {
		let validation_data = PersistedValidationData {
			parent_head: HeadData(vec![7, 8, 9]),
			relay_parent_number: Default::default(),
			max_pov_size: 1024,
			relay_parent_storage_root: Default::default(),
		};

		AvailableData {
			validation_data,
			pov: Arc::new(PoV { block_data: BlockData(vec![42; 64]) }),
		}
	}

	fn test_harness<RecvFut: Future<Output = ()>, TestFut: Future<Output = ()>>(
		receiver_future: impl FnOnce(UnboundedReceiver<AllMessages>) -> RecvFut,
		test: impl FnOnce(TestSubsystemSender) -> TestFut,
	) {
		let (sender, receiver) = sender_receiver();

		let test_fut = test(sender);
		let receiver_future = receiver_future(receiver);

		futures::pin_mut!(test_fut);
		futures::pin_mut!(receiver_future);

		executor::block_on(future::join(test_fut, receiver_future)).1
	}

	#[test]
	fn test_recorded_errors() {
		let retry_threshold = 2;
		let mut state = State::new();

		assert!(state.can_retry_request(0.into(), 0.into(), retry_threshold));
		assert!(state.can_retry_request(0.into(), 0.into(), 0));
		state.record_error_non_fatal(0.into(), 0.into());
		assert!(state.can_retry_request(0.into(), 0.into(), retry_threshold));
		state.record_error_non_fatal(0.into(), 0.into());
		assert!(!state.can_retry_request(0.into(), 0.into(), retry_threshold));
		state.record_error_non_fatal(0.into(), 0.into());
		assert!(!state.can_retry_request(0.into(), 0.into(), retry_threshold));

		assert!(state.can_retry_request(0.into(), 0.into(), 5));

		state.record_error_fatal(1.into(), 1.into());
		assert!(!state.can_retry_request(1.into(), 1.into(), retry_threshold));
		state.record_error_non_fatal(1.into(), 1.into());
		assert!(!state.can_retry_request(1.into(), 1.into(), retry_threshold));

		assert!(state.can_retry_request(4.into(), 4.into(), 0));
		assert!(state.can_retry_request(4.into(), 4.into(), retry_threshold));
	}

	#[test]
	fn test_populate_from_av_store() {
		let params = RecoveryParams::default();

		// Failed to reach the av store
		{
			let params = params.clone();
			let candidate_hash = params.candidate_hash;
			let mut state = State::new();

			test_harness(
				|mut receiver: UnboundedReceiver<AllMessages>| async move {
					assert_matches!(
					receiver.next().timeout(TIMEOUT).await.unwrap().unwrap(),
					AllMessages::AvailabilityStore(AvailabilityStoreMessage::QueryAllChunks(hash, tx)) => {
						assert_eq!(hash, candidate_hash);
						drop(tx);
					});
				},
				|mut sender| async move {
					let local_chunk_indices =
						state.populate_from_av_store(&params, &mut sender).await;

					assert_eq!(state.chunk_count(), 0);
					assert_eq!(local_chunk_indices.len(), 0);
				},
			);
		}

		// Found invalid chunk
		{
			let mut params = params.clone();
			let candidate_hash = params.candidate_hash;
			let mut state = State::new();
			let chunks = params.create_chunks();

			test_harness(
				|mut receiver: UnboundedReceiver<AllMessages>| async move {
					assert_matches!(
					receiver.next().timeout(TIMEOUT).await.unwrap().unwrap(),
					AllMessages::AvailabilityStore(AvailabilityStoreMessage::QueryAllChunks(hash, tx)) => {
						assert_eq!(hash, candidate_hash);
						let mut chunk = chunks[0].clone();
						chunk.index = 3.into();
						tx.send(vec![chunk]).unwrap();
					});
				},
				|mut sender| async move {
					let local_chunk_indices =
						state.populate_from_av_store(&params, &mut sender).await;

					assert_eq!(state.chunk_count(), 0);
					assert_eq!(local_chunk_indices.len(), 1);
				},
			);
		}

		// Found valid chunk
		{
			let mut params = params.clone();
			let candidate_hash = params.candidate_hash;
			let mut state = State::new();
			let chunks = params.create_chunks();

			test_harness(
				|mut receiver: UnboundedReceiver<AllMessages>| async move {
					assert_matches!(
					receiver.next().timeout(TIMEOUT).await.unwrap().unwrap(),
					AllMessages::AvailabilityStore(AvailabilityStoreMessage::QueryAllChunks(hash, tx)) => {
						assert_eq!(hash, candidate_hash);
						tx.send(vec![chunks[1].clone()]).unwrap();
					});
				},
				|mut sender| async move {
					let local_chunk_indices =
						state.populate_from_av_store(&params, &mut sender).await;

					assert_eq!(state.chunk_count(), 1);
					assert_eq!(local_chunk_indices.len(), 1);
				},
			);
		}
	}

	#[test]
	fn test_launch_parallel_chunk_requests() {
		let params = RecoveryParams::default();

		// No validators to request from.
		{
			let params = params.clone();
			let mut state = State::new();
			let mut ongoing_reqs = FuturesUndead::new();
			let mut validators = VecDeque::new();

			test_harness(
				|mut receiver: UnboundedReceiver<AllMessages>| async move {
					// Shouldn't send any requests.
					assert!(receiver.next().timeout(TIMEOUT).await.unwrap().is_none());
				},
				|mut sender| async move {
					state
						.launch_parallel_chunk_requests(
							"regular",
							&params,
							&mut sender,
							3,
							&mut validators,
							&mut ongoing_reqs,
						)
						.await;

					assert_eq!(ongoing_reqs.total_len(), 0);
				},
			);
		}

		// Has validators but no need to request more.
		{
			let params = params.clone();
			let mut state = State::new();
			let mut ongoing_reqs = FuturesUndead::new();
			let mut validators = VecDeque::new();
			validators.push_back((ChunkIndex(1), ValidatorIndex(1)));

			test_harness(
				|mut receiver: UnboundedReceiver<AllMessages>| async move {
					// Shouldn't send any requests.
					assert!(receiver.next().timeout(TIMEOUT).await.unwrap().is_none());
				},
				|mut sender| async move {
					state
						.launch_parallel_chunk_requests(
							"regular",
							&params,
							&mut sender,
							0,
							&mut validators,
							&mut ongoing_reqs,
						)
						.await;

					assert_eq!(ongoing_reqs.total_len(), 0);
				},
			);
		}

		// Has validators but no need to request more.
		{
			let params = params.clone();
			let mut state = State::new();
			let mut ongoing_reqs = FuturesUndead::new();
			ongoing_reqs.push(async { todo!() }.boxed());
			ongoing_reqs.soft_cancel();
			let mut validators = VecDeque::new();
			validators.push_back((ChunkIndex(1), ValidatorIndex(1)));

			test_harness(
				|mut receiver: UnboundedReceiver<AllMessages>| async move {
					// Shouldn't send any requests.
					assert!(receiver.next().timeout(TIMEOUT).await.unwrap().is_none());
				},
				|mut sender| async move {
					state
						.launch_parallel_chunk_requests(
							"regular",
							&params,
							&mut sender,
							0,
							&mut validators,
							&mut ongoing_reqs,
						)
						.await;

					assert_eq!(ongoing_reqs.total_len(), 1);
					assert_eq!(ongoing_reqs.len(), 0);
				},
			);
		}

		// Needs to request more.
		{
			let params = params.clone();
			let mut state = State::new();
			let mut ongoing_reqs = FuturesUndead::new();
			ongoing_reqs.push(async { todo!() }.boxed());
			ongoing_reqs.soft_cancel();
			ongoing_reqs.push(async { todo!() }.boxed());
			let mut validators = (0..3).map(|i| (ChunkIndex(i), ValidatorIndex(i))).collect();

			test_harness(
				|mut receiver: UnboundedReceiver<AllMessages>| async move {
					assert_matches!(
						receiver.next().timeout(TIMEOUT).await.unwrap().unwrap(),
						AllMessages::NetworkBridgeTx(NetworkBridgeTxMessage::SendRequests(requests, _)) if requests.len() == 3
					);
				},
				|mut sender| async move {
					state
						.launch_parallel_chunk_requests(
							"regular",
							&params,
							&mut sender,
							10,
							&mut validators,
							&mut ongoing_reqs,
						)
						.await;

					assert_eq!(ongoing_reqs.total_len(), 5);
					assert_eq!(ongoing_reqs.len(), 4);
				},
			);
		}
	}

	#[test]
	fn test_wait_for_chunks() {
		let params = RecoveryParams::default();
		let retry_threshold = 2;

		// No ongoing requests.
		{
			let params = params.clone();
			let mut state = State::new();
			let mut ongoing_reqs: FuturesUndead<(
				ChunkIndex,
				ValidatorIndex,
				Result<Option<ErasureChunk>, RequestError>,
			)> = FuturesUndead::new();
			let mut validators = VecDeque::new();

			test_harness(
				|mut receiver: UnboundedReceiver<AllMessages>| async move {
					// Shouldn't send any requests.
					assert!(receiver.next().timeout(TIMEOUT).await.unwrap().is_none());
				},
				|_| async move {
					let (total_responses, error_count) = state
						.wait_for_chunks(
							"regular",
							&params,
							retry_threshold,
							&mut validators,
							&mut ongoing_reqs,
							&mut vec![],
							|_, _, _, _| false,
						)
						.await;
					assert_eq!(total_responses, 0);
					assert_eq!(error_count, 0);
					assert_eq!(state.chunk_count(), 0);
				},
			);
		}

		// Complex scenario.
		{
			let mut params = params.clone();
			let chunks = params.create_chunks();
			let mut state = State::new();
			let mut ongoing_reqs = FuturesUndead::new();
			ongoing_reqs
				.push(future::ready((0.into(), 0.into(), Ok(Some(chunks[0].clone())))).boxed());
			ongoing_reqs.soft_cancel();
			ongoing_reqs
				.push(future::ready((1.into(), 1.into(), Ok(Some(chunks[1].clone())))).boxed());
			ongoing_reqs.push(future::ready((2.into(), 2.into(), Ok(None))).boxed());
			ongoing_reqs.push(
				future::ready((
					3.into(),
					3.into(),
					Err(RequestError::from(DecodingError::from("err"))),
				))
				.boxed(),
			);
			ongoing_reqs.push(
				future::ready((
					4.into(),
					4.into(),
					Err(RequestError::NetworkError(RequestFailure::NotConnected)),
				))
				.boxed(),
			);

			let mut validators =
				(5..=params.n_validators as u32).map(|i| (i.into(), i.into())).collect();

			test_harness(
				|mut receiver: UnboundedReceiver<AllMessages>| async move {
					// Shouldn't send any requests.
					assert!(receiver.next().timeout(TIMEOUT).await.unwrap().is_none());
				},
				|_| async move {
					let (total_responses, error_count) = state
						.wait_for_chunks(
							"regular",
							&params,
							retry_threshold,
							&mut validators,
							&mut ongoing_reqs,
							&mut vec![],
							|_, _, _, _| false,
						)
						.await;
					assert_eq!(total_responses, 5);
					assert_eq!(error_count, 3);
					assert_eq!(state.chunk_count(), 2);

					let expected_validators: VecDeque<_> =
						(4..=params.n_validators as u32).map(|i| (i.into(), i.into())).collect();

					assert_eq!(validators, expected_validators);

					// This time we'll go over the recoverable error threshold.
					ongoing_reqs.push(
						future::ready((
							4.into(),
							4.into(),
							Err(RequestError::NetworkError(RequestFailure::NotConnected)),
						))
						.boxed(),
					);

					let (total_responses, error_count) = state
						.wait_for_chunks(
							"regular",
							&params,
							retry_threshold,
							&mut validators,
							&mut ongoing_reqs,
							&mut vec![],
							|_, _, _, _| false,
						)
						.await;
					assert_eq!(total_responses, 1);
					assert_eq!(error_count, 1);
					assert_eq!(state.chunk_count(), 2);

					validators.pop_front();
					let expected_validators: VecDeque<_> =
						(5..=params.n_validators as u32).map(|i| (i.into(), i.into())).collect();

					assert_eq!(validators, expected_validators);

					// Check that can_conclude returning true terminates the loop.
					let (total_responses, error_count) = state
						.wait_for_chunks(
							"regular",
							&params,
							retry_threshold,
							&mut validators,
							&mut ongoing_reqs,
							&mut vec![],
							|_, _, _, _| true,
						)
						.await;
					assert_eq!(total_responses, 0);
					assert_eq!(error_count, 0);
					assert_eq!(state.chunk_count(), 2);

					assert_eq!(validators, expected_validators);
				},
			);
		}

		// Complex scenario with backups in the backing group.
		{
			let mut params = params.clone();
			let chunks = params.create_chunks();
			let mut state = State::new();
			let mut ongoing_reqs = FuturesUndead::new();
			ongoing_reqs
				.push(future::ready((0.into(), 0.into(), Ok(Some(chunks[0].clone())))).boxed());
			ongoing_reqs.soft_cancel();
			ongoing_reqs
				.push(future::ready((1.into(), 1.into(), Ok(Some(chunks[1].clone())))).boxed());
			ongoing_reqs.push(future::ready((2.into(), 2.into(), Ok(None))).boxed());
			ongoing_reqs.push(
				future::ready((
					3.into(),
					3.into(),
					Err(RequestError::from(DecodingError::from("err"))),
				))
				.boxed(),
			);
			ongoing_reqs.push(
				future::ready((
					4.into(),
					4.into(),
					Err(RequestError::NetworkError(RequestFailure::NotConnected)),
				))
				.boxed(),
			);

			let mut validators =
				(5..=params.n_validators as u32).map(|i| (i.into(), i.into())).collect();
			let mut backup_backers = vec![
				2.into(),
				0.into(),
				4.into(),
				3.into(),
				(params.n_validators as u32 + 1).into(),
				(params.n_validators as u32 + 2).into(),
			];

			test_harness(
				|mut receiver: UnboundedReceiver<AllMessages>| async move {
					// Shouldn't send any requests.
					assert!(receiver.next().timeout(TIMEOUT).await.unwrap().is_none());
				},
				|_| async move {
					let (total_responses, error_count) = state
						.wait_for_chunks(
							"regular",
							&params,
							retry_threshold,
							&mut validators,
							&mut ongoing_reqs,
							&mut backup_backers,
							|_, _, _, _| false,
						)
						.await;
					assert_eq!(total_responses, 5);
					assert_eq!(error_count, 3);
					assert_eq!(state.chunk_count(), 2);

					let mut expected_validators: VecDeque<_> =
						(5..=params.n_validators as u32).map(|i| (i.into(), i.into())).collect();
					// We picked a backer as a backup for chunks 2 and 3.
					expected_validators.push_front((2.into(), 0.into()));
					expected_validators.push_front((3.into(), 2.into()));
					expected_validators.push_front((4.into(), 4.into()));

					assert_eq!(validators, expected_validators);

					// This time we'll go over the recoverable error threshold for chunk 4.
					ongoing_reqs.push(
						future::ready((
							4.into(),
							4.into(),
							Err(RequestError::NetworkError(RequestFailure::NotConnected)),
						))
						.boxed(),
					);

					validators.pop_front();

					let (total_responses, error_count) = state
						.wait_for_chunks(
							"regular",
							&params,
							retry_threshold,
							&mut validators,
							&mut ongoing_reqs,
							&mut backup_backers,
							|_, _, _, _| false,
						)
						.await;
					assert_eq!(total_responses, 1);
					assert_eq!(error_count, 1);
					assert_eq!(state.chunk_count(), 2);

					expected_validators.pop_front();
					expected_validators
						.push_front((4.into(), (params.n_validators as u32 + 1).into()));

					assert_eq!(validators, expected_validators);
				},
			);
		}
	}

	#[test]
	fn test_recovery_strategy_run() {
		let params = RecoveryParams::default();

		struct GoodStrategy;
		#[async_trait::async_trait]
		impl<Sender: overseer::AvailabilityRecoverySenderTrait> RecoveryStrategy<Sender> for GoodStrategy {
			fn display_name(&self) -> &'static str {
				"GoodStrategy"
			}

			fn strategy_type(&self) -> &'static str {
				"good_strategy"
			}

			async fn run(
				mut self: Box<Self>,
				_state: &mut State,
				_sender: &mut Sender,
				_common_params: &RecoveryParams,
			) -> Result<AvailableData, RecoveryError> {
				Ok(dummy_available_data())
			}
		}

		struct UnavailableStrategy;
		#[async_trait::async_trait]
		impl<Sender: overseer::AvailabilityRecoverySenderTrait> RecoveryStrategy<Sender>
			for UnavailableStrategy
		{
			fn display_name(&self) -> &'static str {
				"UnavailableStrategy"
			}

			fn strategy_type(&self) -> &'static str {
				"unavailable_strategy"
			}

			async fn run(
				mut self: Box<Self>,
				_state: &mut State,
				_sender: &mut Sender,
				_common_params: &RecoveryParams,
			) -> Result<AvailableData, RecoveryError> {
				Err(RecoveryError::Unavailable)
			}
		}

		struct InvalidStrategy;
		#[async_trait::async_trait]
		impl<Sender: overseer::AvailabilityRecoverySenderTrait> RecoveryStrategy<Sender>
			for InvalidStrategy
		{
			fn display_name(&self) -> &'static str {
				"InvalidStrategy"
			}

			fn strategy_type(&self) -> &'static str {
				"invalid_strategy"
			}

			async fn run(
				mut self: Box<Self>,
				_state: &mut State,
				_sender: &mut Sender,
				_common_params: &RecoveryParams,
			) -> Result<AvailableData, RecoveryError> {
				Err(RecoveryError::Invalid)
			}
		}

		// No recovery strategies.
		{
			let mut params = params.clone();
			let strategies = VecDeque::new();
			params.bypass_availability_store = true;

			test_harness(
				|mut receiver: UnboundedReceiver<AllMessages>| async move {
					// Shouldn't send any requests.
					assert!(receiver.next().timeout(TIMEOUT).await.unwrap().is_none());
				},
				|sender| async move {
					let task = RecoveryTask::new(sender, params, strategies);

					assert_eq!(task.run().await.unwrap_err(), RecoveryError::Unavailable);
				},
			);
		}

		// If we have the data in av-store, returns early.
		{
			let params = params.clone();
			let strategies = VecDeque::new();
			let candidate_hash = params.candidate_hash;

			test_harness(
				|mut receiver: UnboundedReceiver<AllMessages>| async move {
					assert_matches!(
					receiver.next().timeout(TIMEOUT).await.unwrap().unwrap(),
					AllMessages::AvailabilityStore(AvailabilityStoreMessage::QueryAvailableData(hash, tx)) => {
						assert_eq!(hash, candidate_hash);
						tx.send(Some(dummy_available_data())).unwrap();
					});
				},
				|sender| async move {
					let task = RecoveryTask::new(sender, params, strategies);

					assert_eq!(task.run().await.unwrap(), dummy_available_data());
				},
			);
		}

		// Strategy returning `RecoveryError::Invalid`` will short-circuit the entire task.
		{
			let mut params = params.clone();
			params.bypass_availability_store = true;
			let mut strategies: VecDeque<Box<dyn RecoveryStrategy<TestSubsystemSender>>> =
				VecDeque::new();
			strategies.push_back(Box::new(InvalidStrategy));
			strategies.push_back(Box::new(GoodStrategy));

			test_harness(
				|mut receiver: UnboundedReceiver<AllMessages>| async move {
					// Shouldn't send any requests.
					assert!(receiver.next().timeout(TIMEOUT).await.unwrap().is_none());
				},
				|sender| async move {
					let task = RecoveryTask::new(sender, params, strategies);

					assert_eq!(task.run().await.unwrap_err(), RecoveryError::Invalid);
				},
			);
		}

		// Strategy returning `Unavailable` will fall back to the next one.
		{
			let params = params.clone();
			let candidate_hash = params.candidate_hash;
			let mut strategies: VecDeque<Box<dyn RecoveryStrategy<TestSubsystemSender>>> =
				VecDeque::new();
			strategies.push_back(Box::new(UnavailableStrategy));
			strategies.push_back(Box::new(GoodStrategy));

			test_harness(
				|mut receiver: UnboundedReceiver<AllMessages>| async move {
					assert_matches!(
						receiver.next().timeout(TIMEOUT).await.unwrap().unwrap(),
						AllMessages::AvailabilityStore(AvailabilityStoreMessage::QueryAvailableData(hash, tx)) => {
							assert_eq!(hash, candidate_hash);
							tx.send(Some(dummy_available_data())).unwrap();
					});
				},
				|sender| async move {
					let task = RecoveryTask::new(sender, params, strategies);

					assert_eq!(task.run().await.unwrap(), dummy_available_data());
				},
			);
		}

		// More complex scenario.
		{
			let params = params.clone();
			let candidate_hash = params.candidate_hash;
			let mut strategies: VecDeque<Box<dyn RecoveryStrategy<TestSubsystemSender>>> =
				VecDeque::new();
			strategies.push_back(Box::new(UnavailableStrategy));
			strategies.push_back(Box::new(UnavailableStrategy));
			strategies.push_back(Box::new(GoodStrategy));
			strategies.push_back(Box::new(InvalidStrategy));

			test_harness(
				|mut receiver: UnboundedReceiver<AllMessages>| async move {
					assert_matches!(
						receiver.next().timeout(TIMEOUT).await.unwrap().unwrap(),
						AllMessages::AvailabilityStore(AvailabilityStoreMessage::QueryAvailableData(hash, tx)) => {
							assert_eq!(hash, candidate_hash);
							tx.send(Some(dummy_available_data())).unwrap();
					});
				},
				|sender| async move {
					let task = RecoveryTask::new(sender, params, strategies);

					assert_eq!(task.run().await.unwrap(), dummy_available_data());
				},
			);
		}
	}

	#[test]
	fn test_is_unavailable() {
		assert_eq!(is_unavailable(0, 0, 0, 0), false);
		assert_eq!(is_unavailable(2, 2, 2, 0), false);
		// Already reached the threshold.
		assert_eq!(is_unavailable(3, 0, 10, 3), false);
		assert_eq!(is_unavailable(3, 2, 0, 3), false);
		assert_eq!(is_unavailable(3, 2, 10, 3), false);
		// It's still possible to reach the threshold
		assert_eq!(is_unavailable(0, 0, 10, 3), false);
		assert_eq!(is_unavailable(0, 0, 3, 3), false);
		assert_eq!(is_unavailable(1, 1, 1, 3), false);
		// Not possible to reach the threshold
		assert_eq!(is_unavailable(0, 0, 0, 3), true);
		assert_eq!(is_unavailable(2, 3, 2, 10), true);
	}

	#[test]
	fn test_get_desired_request_count() {
		// Systematic chunk recovery
		{
			let num_validators = 100;
			let threshold = systematic_recovery_threshold(num_validators).unwrap();
			let (erasure_task_tx, _erasure_task_rx) = futures::channel::mpsc::channel(16);

			let systematic_chunks_task = FetchChunks::new(FetchChunksParams {
				validators: (0..100u32).map(|i| (i.into(), i.into())).collect(),
				erasure_task_tx,
			});
			assert_eq!(systematic_chunks_task.get_desired_request_count(0, threshold), threshold);
			assert_eq!(
				systematic_chunks_task.get_desired_request_count(5, threshold),
				threshold - 5
			);
			assert_eq!(
				systematic_chunks_task.get_desired_request_count(num_validators * 2, threshold),
				0
			);
			assert_eq!(
				systematic_chunks_task.get_desired_request_count(0, N_PARALLEL * 2),
				N_PARALLEL
			);
			assert_eq!(
				systematic_chunks_task.get_desired_request_count(N_PARALLEL, N_PARALLEL + 2),
				2
			);
		}

		// Regular chunk recovery
		{
			let num_validators = 100;
			let threshold = recovery_threshold(num_validators).unwrap();
			let (erasure_task_tx, _erasure_task_rx) = futures::channel::mpsc::channel(16);

			let mut fetch_chunks_task = FetchChunks::new(FetchChunksParams {
				validators: (0..100u32).map(|i| (i.into(), i.into())).collect(),
				erasure_task_tx,
			});
			assert_eq!(fetch_chunks_task.get_desired_request_count(0, threshold), threshold);
			fetch_chunks_task.error_count = 1;
			fetch_chunks_task.total_received_responses = 1;
			// We saturate at threshold (34):
			assert_eq!(fetch_chunks_task.get_desired_request_count(0, threshold), threshold);

			// We saturate at the parallel limit.
			assert_eq!(fetch_chunks_task.get_desired_request_count(0, N_PARALLEL + 2), N_PARALLEL);

			fetch_chunks_task.total_received_responses = 2;
			// With given error rate - still saturating:
			assert_eq!(fetch_chunks_task.get_desired_request_count(1, threshold), threshold);
			fetch_chunks_task.total_received_responses = 10;
			// error rate: 1/10
			// remaining chunks needed: threshold (34) - 9
			// expected: 24 * (1+ 1/10) = (next greater integer) = 27
			assert_eq!(fetch_chunks_task.get_desired_request_count(9, threshold), 27);
			// We saturate at the parallel limit.
			assert_eq!(fetch_chunks_task.get_desired_request_count(9, N_PARALLEL + 9), N_PARALLEL);

			fetch_chunks_task.error_count = 0;
			// With error count zero - we should fetch exactly as needed:
			assert_eq!(fetch_chunks_task.get_desired_request_count(10, threshold), threshold - 10);
		}
	}
}<|MERGE_RESOLUTION|>--- conflicted
+++ resolved
@@ -22,11 +22,8 @@
 	futures_undead::FuturesUndead, metrics::Metrics, ErasureTask, PostRecoveryCheck, LOG_TARGET,
 };
 use futures::{channel::oneshot, SinkExt};
-<<<<<<< HEAD
 use parity_scale_codec::Encode;
-=======
 use polkadot_erasure_coding::branch_hash;
->>>>>>> 0906bf08
 #[cfg(not(test))]
 use polkadot_node_network_protocol::request_response::CHUNK_REQUEST_TIMEOUT;
 use polkadot_node_network_protocol::request_response::{
@@ -620,11 +617,7 @@
 					return Err(err)
 				},
 				Ok(data) => {
-<<<<<<< HEAD
-					self.params.metrics.on_recovery_succeeded(data.encoded_size());
-=======
-					self.params.metrics.on_recovery_succeeded(strategy_type);
->>>>>>> 0906bf08
+					self.params.metrics.on_recovery_succeeded(data.encoded_size(), strategy_type);
 					return Ok(data)
 				},
 			}

// Copyright (C) Parity Technologies (UK) Ltd.
// This file is part of Polkadot.

// Polkadot is free software: you can redistribute it and/or modify
// it under the terms of the GNU General Public License as published by
// the Free Software Foundation, either version 3 of the License, or
// (at your option) any later version.

// Polkadot is distributed in the hope that it will be useful,
// but WITHOUT ANY WARRANTY; without even the implied warranty of
// MERCHANTABILITY or FITNESS FOR A PARTICULAR PURPOSE.  See the
// GNU General Public License for more details.

// You should have received a copy of the GNU General Public License
// along with Polkadot.  If not, see <http://www.gnu.org/licenses/>.

use super::{AuthorityDiscoveryApi, Block, Error, Hash, IsParachainNode, Registry};
use polkadot_node_subsystem_types::DefaultSubsystemClient;
use polkadot_overseer::{DummySubsystem, InitializedOverseerBuilder, SubsystemError};
use sc_transaction_pool_api::OffchainTransactionPoolFactory;
use sp_core::traits::SpawnNamed;

use polkadot_availability_distribution::IncomingRequestReceivers;
use polkadot_node_core_approval_voting::Config as ApprovalVotingConfig;
use polkadot_node_core_av_store::Config as AvailabilityConfig;
use polkadot_node_core_candidate_validation::Config as CandidateValidationConfig;
use polkadot_node_core_chain_selection::Config as ChainSelectionConfig;
use polkadot_node_core_dispute_coordinator::Config as DisputeCoordinatorConfig;
use polkadot_node_network_protocol::{
	peer_set::{PeerSet, PeerSetProtocolNames},
	request_response::{
		v1 as request_v1, v2 as request_v2, IncomingRequestReceiver, ReqProtocolNames,
	},
};
#[cfg(any(feature = "malus", test))]
pub use polkadot_overseer::{dummy::dummy_overseer_builder, HeadSupportsParachains};
use polkadot_overseer::{
	metrics::Metrics as OverseerMetrics, MetricsTrait, Overseer, OverseerConnector, OverseerHandle,
	SpawnGlue,
};

use parking_lot::Mutex;
use polkadot_primitives::runtime_api::ParachainHost;
use sc_authority_discovery::Service as AuthorityDiscoveryService;
use sc_client_api::AuxStore;
use sc_keystore::LocalKeystore;
use sc_network::{NetworkStateInfo, NotificationService};
use sp_api::ProvideRuntimeApi;
use sp_blockchain::HeaderBackend;
use sp_consensus_babe::BabeApi;
use std::{collections::HashMap, sync::Arc};

pub use polkadot_approval_distribution::ApprovalDistribution as ApprovalDistributionSubsystem;
pub use polkadot_availability_bitfield_distribution::BitfieldDistribution as BitfieldDistributionSubsystem;
pub use polkadot_availability_distribution::AvailabilityDistributionSubsystem;
pub use polkadot_availability_recovery::AvailabilityRecoverySubsystem;
pub use polkadot_collator_protocol::{CollatorProtocolSubsystem, ProtocolSide};
pub use polkadot_dispute_distribution::DisputeDistributionSubsystem;
pub use polkadot_gossip_support::GossipSupport as GossipSupportSubsystem;
pub use polkadot_network_bridge::{
	Metrics as NetworkBridgeMetrics, NetworkBridgeRx as NetworkBridgeRxSubsystem,
	NetworkBridgeTx as NetworkBridgeTxSubsystem,
};
pub use polkadot_node_collation_generation::CollationGenerationSubsystem;
pub use polkadot_node_core_approval_voting::ApprovalVotingSubsystem;
pub use polkadot_node_core_av_store::AvailabilityStoreSubsystem;
pub use polkadot_node_core_backing::CandidateBackingSubsystem;
pub use polkadot_node_core_bitfield_signing::BitfieldSigningSubsystem;
pub use polkadot_node_core_candidate_validation::CandidateValidationSubsystem;
pub use polkadot_node_core_chain_api::ChainApiSubsystem;
pub use polkadot_node_core_chain_selection::ChainSelectionSubsystem;
pub use polkadot_node_core_dispute_coordinator::DisputeCoordinatorSubsystem;
pub use polkadot_node_core_prospective_parachains::ProspectiveParachainsSubsystem;
pub use polkadot_node_core_provisioner::ProvisionerSubsystem;
pub use polkadot_node_core_pvf_checker::PvfCheckerSubsystem;
pub use polkadot_node_core_runtime_api::RuntimeApiSubsystem;
use polkadot_node_subsystem_util::rand::{self, SeedableRng};
pub use polkadot_statement_distribution::StatementDistributionSubsystem;

/// Arguments passed for overseer construction.
pub struct OverseerGenArgs<'a, Spawner, RuntimeClient>
where
	RuntimeClient: 'static + ProvideRuntimeApi<Block> + HeaderBackend<Block> + AuxStore,
	RuntimeClient::Api: ParachainHost<Block> + BabeApi<Block> + AuthorityDiscoveryApi<Block>,
	Spawner: 'static + SpawnNamed + Clone + Unpin,
{
	/// Runtime client generic, providing the `ProvieRuntimeApi` trait besides others.
	pub runtime_client: Arc<RuntimeClient>,
	/// Underlying network service implementation.
	pub network_service: Arc<sc_network::NetworkService<Block, Hash>>,
	/// Underlying syncing service implementation.
	pub sync_service: Arc<sc_network_sync::SyncingService<Block>>,
	/// Underlying authority discovery service.
	pub authority_discovery_service: AuthorityDiscoveryService,
<<<<<<< HEAD
	/// POV request receiver.
	pub pov_req_receiver: IncomingRequestReceiver<request_v1::PoVFetchingRequest>,
	/// Erasure chunks request receiver for v1.
	pub chunk_req_v1_receiver: IncomingRequestReceiver<request_v1::ChunkFetchingRequest>,
	/// Erasure chunks request receiver for v2.
	pub chunk_req_v2_receiver: IncomingRequestReceiver<request_v2::ChunkFetchingRequest>,
=======
>>>>>>> 3e8139e7
	/// Collations request receiver for network protocol v1.
	pub collation_req_v1_receiver: IncomingRequestReceiver<request_v1::CollationFetchingRequest>,
	/// Collations request receiver for network protocol v2.
	pub collation_req_v2_receiver: IncomingRequestReceiver<request_v2::CollationFetchingRequest>,
	/// Receiver for available data requests.
	pub available_data_req_receiver:
		IncomingRequestReceiver<request_v1::AvailableDataFetchingRequest>,
	/// Prometheus registry, commonly used for production systems, less so for test.
	pub registry: Option<&'a Registry>,
	/// Task spawner to be used throughout the overseer and the APIs it provides.
	pub spawner: Spawner,
	/// Determines the behavior of the collator.
	pub is_parachain_node: IsParachainNode,
	/// Overseer channel capacity override.
	pub overseer_message_channel_capacity_override: Option<usize>,
	/// Request-response protocol names source.
	pub req_protocol_names: ReqProtocolNames,
	/// `PeerSet` protocol names to protocols mapping.
	pub peerset_protocol_names: PeerSetProtocolNames,
	/// The offchain transaction pool factory.
	pub offchain_transaction_pool_factory: OffchainTransactionPoolFactory<Block>,
	/// Notification services for validation/collation protocols.
	pub notification_services: HashMap<PeerSet, Box<dyn NotificationService>>,
}

pub struct ExtendedOverseerGenArgs {
	/// The keystore to use for i.e. validator keys.
	pub keystore: Arc<LocalKeystore>,
	/// The underlying key value store for the parachains.
	pub parachains_db: Arc<dyn polkadot_node_subsystem_util::database::Database>,
	/// Configuration for the candidate validation subsystem.
	pub candidate_validation_config: Option<CandidateValidationConfig>,
	/// Configuration for the availability store subsystem.
	pub availability_config: AvailabilityConfig,
	/// POV request receiver.
	pub pov_req_receiver: IncomingRequestReceiver<request_v1::PoVFetchingRequest>,
	/// Erasure chunks request receiver.
	pub chunk_req_receiver: IncomingRequestReceiver<request_v1::ChunkFetchingRequest>,
	/// Receiver for incoming large statement requests.
	pub statement_req_receiver: IncomingRequestReceiver<request_v1::StatementFetchingRequest>,
	/// Receiver for incoming candidate requests.
	pub candidate_req_v2_receiver: IncomingRequestReceiver<request_v2::AttestedCandidateRequest>,
	/// Configuration for the approval voting subsystem.
	pub approval_voting_config: ApprovalVotingConfig,
	/// Receiver for incoming disputes.
	pub dispute_req_receiver: IncomingRequestReceiver<request_v1::DisputeRequest>,
	/// Configuration for the dispute coordinator subsystem.
	pub dispute_coordinator_config: DisputeCoordinatorConfig,
	/// Configuration for the chain selection subsystem.
	pub chain_selection_config: ChainSelectionConfig,
}

/// Obtain a prepared validator `Overseer`, that is initialized with all default values.
pub fn validator_overseer_builder<Spawner, RuntimeClient>(
	OverseerGenArgs {
		runtime_client,
		network_service,
		sync_service,
		authority_discovery_service,
<<<<<<< HEAD
		pov_req_receiver,
		chunk_req_v1_receiver,
		chunk_req_v2_receiver,
		collation_req_v1_receiver,
		collation_req_v2_receiver,
=======
		collation_req_v1_receiver: _,
		collation_req_v2_receiver: _,
>>>>>>> 3e8139e7
		available_data_req_receiver,
		registry,
		spawner,
		is_parachain_node,
		overseer_message_channel_capacity_override,
		req_protocol_names,
		peerset_protocol_names,
		offchain_transaction_pool_factory,
		notification_services,
	}: OverseerGenArgs<Spawner, RuntimeClient>,
	ExtendedOverseerGenArgs {
		keystore,
		parachains_db,
		candidate_validation_config,
		availability_config,
		pov_req_receiver,
		chunk_req_receiver,
		statement_req_receiver,
		candidate_req_v2_receiver,
		approval_voting_config,
		dispute_req_receiver,
		dispute_coordinator_config,
		chain_selection_config,
	}: ExtendedOverseerGenArgs,
) -> Result<
	InitializedOverseerBuilder<
		SpawnGlue<Spawner>,
		Arc<DefaultSubsystemClient<RuntimeClient>>,
		CandidateValidationSubsystem,
		PvfCheckerSubsystem,
		CandidateBackingSubsystem,
		StatementDistributionSubsystem<rand::rngs::StdRng>,
		AvailabilityDistributionSubsystem,
		AvailabilityRecoverySubsystem,
		BitfieldSigningSubsystem,
		BitfieldDistributionSubsystem,
		ProvisionerSubsystem,
		RuntimeApiSubsystem<DefaultSubsystemClient<RuntimeClient>>,
		AvailabilityStoreSubsystem,
		NetworkBridgeRxSubsystem<
			Arc<sc_network::NetworkService<Block, Hash>>,
			AuthorityDiscoveryService,
		>,
		NetworkBridgeTxSubsystem<
			Arc<sc_network::NetworkService<Block, Hash>>,
			AuthorityDiscoveryService,
		>,
		ChainApiSubsystem<RuntimeClient>,
		CollationGenerationSubsystem,
		CollatorProtocolSubsystem,
		ApprovalDistributionSubsystem,
		ApprovalVotingSubsystem,
		GossipSupportSubsystem<AuthorityDiscoveryService>,
		DisputeCoordinatorSubsystem,
		DisputeDistributionSubsystem<AuthorityDiscoveryService>,
		ChainSelectionSubsystem,
		ProspectiveParachainsSubsystem,
	>,
	Error,
>
where
	RuntimeClient: 'static + ProvideRuntimeApi<Block> + HeaderBackend<Block> + AuxStore,
	RuntimeClient::Api: ParachainHost<Block> + BabeApi<Block> + AuthorityDiscoveryApi<Block>,
	Spawner: 'static + SpawnNamed + Clone + Unpin,
{
	use polkadot_node_subsystem_util::metrics::Metrics;

	let metrics = <OverseerMetrics as MetricsTrait>::register(registry)?;
	let notification_sinks = Arc::new(Mutex::new(HashMap::new()));

	let spawner = SpawnGlue(spawner);

	let network_bridge_metrics: NetworkBridgeMetrics = Metrics::register(registry)?;

	let runtime_api_client = Arc::new(DefaultSubsystemClient::new(
		runtime_client.clone(),
		offchain_transaction_pool_factory,
	));

	let builder = Overseer::builder()
		.network_bridge_tx(NetworkBridgeTxSubsystem::new(
			network_service.clone(),
			authority_discovery_service.clone(),
			network_bridge_metrics.clone(),
			req_protocol_names.clone(),
			peerset_protocol_names.clone(),
			notification_sinks.clone(),
		))
		.network_bridge_rx(NetworkBridgeRxSubsystem::new(
			network_service.clone(),
			authority_discovery_service.clone(),
			Box::new(sync_service.clone()),
			network_bridge_metrics,
			peerset_protocol_names,
			notification_services,
			notification_sinks,
		))
		.availability_distribution(AvailabilityDistributionSubsystem::new(
			keystore.clone(),
			IncomingRequestReceivers {
				pov_req_receiver,
				chunk_req_v1_receiver,
				chunk_req_v2_receiver,
			},
			req_protocol_names.clone(),
			Metrics::register(registry)?,
		))
		.availability_recovery(AvailabilityRecoverySubsystem::for_validator(
			available_data_req_receiver,
			&req_protocol_names,
			Metrics::register(registry)?,
		))
		.availability_store(AvailabilityStoreSubsystem::new(
			parachains_db.clone(),
			availability_config,
			Box::new(sync_service.clone()),
			Metrics::register(registry)?,
		))
		.bitfield_distribution(BitfieldDistributionSubsystem::new(Metrics::register(registry)?))
		.bitfield_signing(BitfieldSigningSubsystem::new(
			keystore.clone(),
			Metrics::register(registry)?,
		))
		.candidate_backing(CandidateBackingSubsystem::new(
			keystore.clone(),
			Metrics::register(registry)?,
		))
		.candidate_validation(CandidateValidationSubsystem::with_config(
			candidate_validation_config,
			Metrics::register(registry)?, // candidate-validation metrics
			Metrics::register(registry)?, // validation host metrics
		))
		.pvf_checker(PvfCheckerSubsystem::new(keystore.clone(), Metrics::register(registry)?))
		.chain_api(ChainApiSubsystem::new(runtime_client.clone(), Metrics::register(registry)?))
		.collation_generation(CollationGenerationSubsystem::new(Metrics::register(registry)?))
		.collator_protocol({
			let side = match is_parachain_node {
				IsParachainNode::Collator(_) | IsParachainNode::FullNode =>
					return Err(Error::Overseer(SubsystemError::Context(
						"build validator overseer for parachain node".to_owned(),
					))),
				IsParachainNode::No => ProtocolSide::Validator {
					keystore: keystore.clone(),
					eviction_policy: Default::default(),
					metrics: Metrics::register(registry)?,
				},
			};
			CollatorProtocolSubsystem::new(side)
		})
		.provisioner(ProvisionerSubsystem::new(Metrics::register(registry)?))
		.runtime_api(RuntimeApiSubsystem::new(
			runtime_api_client.clone(),
			Metrics::register(registry)?,
			spawner.clone(),
		))
		.statement_distribution(StatementDistributionSubsystem::new(
			keystore.clone(),
			statement_req_receiver,
			candidate_req_v2_receiver,
			Metrics::register(registry)?,
			rand::rngs::StdRng::from_entropy(),
		))
		.approval_distribution(ApprovalDistributionSubsystem::new(Metrics::register(registry)?))
		.approval_voting(ApprovalVotingSubsystem::with_config(
			approval_voting_config,
			parachains_db.clone(),
			keystore.clone(),
			Box::new(sync_service.clone()),
			Metrics::register(registry)?,
		))
		.gossip_support(GossipSupportSubsystem::new(
			keystore.clone(),
			authority_discovery_service.clone(),
			Metrics::register(registry)?,
		))
		.dispute_coordinator(DisputeCoordinatorSubsystem::new(
			parachains_db.clone(),
			dispute_coordinator_config,
			keystore.clone(),
			Metrics::register(registry)?,
		))
		.dispute_distribution(DisputeDistributionSubsystem::new(
			keystore.clone(),
			dispute_req_receiver,
			authority_discovery_service.clone(),
			Metrics::register(registry)?,
		))
		.chain_selection(ChainSelectionSubsystem::new(chain_selection_config, parachains_db))
		.prospective_parachains(ProspectiveParachainsSubsystem::new(Metrics::register(registry)?))
		.activation_external_listeners(Default::default())
		.span_per_active_leaf(Default::default())
		.active_leaves(Default::default())
		.supports_parachains(runtime_api_client)
		.metrics(metrics)
		.spawner(spawner);

	let builder = if let Some(capacity) = overseer_message_channel_capacity_override {
		builder.message_channel_capacity(capacity)
	} else {
		builder
	};
	Ok(builder)
}

/// Obtain a prepared collator `Overseer`, that is initialized with all default values.
pub fn collator_overseer_builder<Spawner, RuntimeClient>(
	OverseerGenArgs {
		runtime_client,
		network_service,
		sync_service,
		authority_discovery_service,
		collation_req_v1_receiver,
		collation_req_v2_receiver,
		available_data_req_receiver,
		registry,
		spawner,
		is_parachain_node,
		overseer_message_channel_capacity_override,
		req_protocol_names,
		peerset_protocol_names,
		offchain_transaction_pool_factory,
		notification_services,
	}: OverseerGenArgs<Spawner, RuntimeClient>,
) -> Result<
	InitializedOverseerBuilder<
		SpawnGlue<Spawner>,
		Arc<DefaultSubsystemClient<RuntimeClient>>,
		DummySubsystem,
		DummySubsystem,
		DummySubsystem,
		DummySubsystem,
		DummySubsystem,
		AvailabilityRecoverySubsystem,
		DummySubsystem,
		DummySubsystem,
		DummySubsystem,
		RuntimeApiSubsystem<DefaultSubsystemClient<RuntimeClient>>,
		DummySubsystem,
		NetworkBridgeRxSubsystem<
			Arc<sc_network::NetworkService<Block, Hash>>,
			AuthorityDiscoveryService,
		>,
		NetworkBridgeTxSubsystem<
			Arc<sc_network::NetworkService<Block, Hash>>,
			AuthorityDiscoveryService,
		>,
		ChainApiSubsystem<RuntimeClient>,
		CollationGenerationSubsystem,
		CollatorProtocolSubsystem,
		DummySubsystem,
		DummySubsystem,
		DummySubsystem,
		DummySubsystem,
		DummySubsystem,
		DummySubsystem,
		ProspectiveParachainsSubsystem,
	>,
	Error,
>
where
	RuntimeClient: 'static + ProvideRuntimeApi<Block> + HeaderBackend<Block> + AuxStore,
	RuntimeClient::Api: ParachainHost<Block> + BabeApi<Block> + AuthorityDiscoveryApi<Block>,
	Spawner: 'static + SpawnNamed + Clone + Unpin,
{
	use polkadot_node_subsystem_util::metrics::Metrics;

	let metrics = <OverseerMetrics as MetricsTrait>::register(registry)?;
	let notification_sinks = Arc::new(Mutex::new(HashMap::new()));

	let spawner = SpawnGlue(spawner);

	let network_bridge_metrics: NetworkBridgeMetrics = Metrics::register(registry)?;

	let runtime_api_client = Arc::new(DefaultSubsystemClient::new(
		runtime_client.clone(),
		offchain_transaction_pool_factory,
	));

	let builder = Overseer::builder()
		.network_bridge_tx(NetworkBridgeTxSubsystem::new(
			network_service.clone(),
			authority_discovery_service.clone(),
			network_bridge_metrics.clone(),
			req_protocol_names,
			peerset_protocol_names.clone(),
			notification_sinks.clone(),
		))
		.network_bridge_rx(NetworkBridgeRxSubsystem::new(
			network_service.clone(),
			authority_discovery_service.clone(),
			Box::new(sync_service.clone()),
			network_bridge_metrics,
			peerset_protocol_names,
			notification_services,
			notification_sinks,
		))
		.availability_distribution(DummySubsystem)
		.availability_recovery(AvailabilityRecoverySubsystem::for_collator(
			available_data_req_receiver,
			Metrics::register(registry)?,
		))
		.availability_store(DummySubsystem)
		.bitfield_distribution(DummySubsystem)
		.bitfield_signing(DummySubsystem)
		.candidate_backing(DummySubsystem)
		.candidate_validation(DummySubsystem)
		.pvf_checker(DummySubsystem)
		.chain_api(ChainApiSubsystem::new(runtime_client.clone(), Metrics::register(registry)?))
		.collation_generation(CollationGenerationSubsystem::new(Metrics::register(registry)?))
		.collator_protocol({
			let side = match is_parachain_node {
				IsParachainNode::No =>
					return Err(Error::Overseer(SubsystemError::Context(
						"build parachain node overseer for validator".to_owned(),
					))),
				IsParachainNode::Collator(collator_pair) => ProtocolSide::Collator {
					peer_id: network_service.local_peer_id(),
					collator_pair,
					request_receiver_v1: collation_req_v1_receiver,
					request_receiver_v2: collation_req_v2_receiver,
					metrics: Metrics::register(registry)?,
				},
				IsParachainNode::FullNode => ProtocolSide::None,
			};
			CollatorProtocolSubsystem::new(side)
		})
		.provisioner(DummySubsystem)
		.runtime_api(RuntimeApiSubsystem::new(
			runtime_api_client.clone(),
			Metrics::register(registry)?,
			spawner.clone(),
		))
		.statement_distribution(DummySubsystem)
		.approval_distribution(DummySubsystem)
		.approval_voting(DummySubsystem)
		.gossip_support(DummySubsystem)
		.dispute_coordinator(DummySubsystem)
		.dispute_distribution(DummySubsystem)
		.chain_selection(DummySubsystem)
		.prospective_parachains(ProspectiveParachainsSubsystem::new(Metrics::register(registry)?))
		.activation_external_listeners(Default::default())
		.span_per_active_leaf(Default::default())
		.active_leaves(Default::default())
		.supports_parachains(runtime_api_client)
		.metrics(metrics)
		.spawner(spawner);

	let builder = if let Some(capacity) = overseer_message_channel_capacity_override {
		builder.message_channel_capacity(capacity)
	} else {
		builder
	};
	Ok(builder)
}

/// Trait for the `fn` generating the overseer.
pub trait OverseerGen {
	/// Overwrite the full generation of the overseer, including the subsystems.
	fn generate<Spawner, RuntimeClient>(
		&self,
		connector: OverseerConnector,
		args: OverseerGenArgs<Spawner, RuntimeClient>,
		ext_args: Option<ExtendedOverseerGenArgs>,
	) -> Result<
		(Overseer<SpawnGlue<Spawner>, Arc<DefaultSubsystemClient<RuntimeClient>>>, OverseerHandle),
		Error,
	>
	where
		RuntimeClient: 'static + ProvideRuntimeApi<Block> + HeaderBackend<Block> + AuxStore,
		RuntimeClient::Api: ParachainHost<Block> + BabeApi<Block> + AuthorityDiscoveryApi<Block>,
		Spawner: 'static + SpawnNamed + Clone + Unpin;

	// It would be nice to make `create_subsystems` part of this trait,
	// but the amount of generic arguments that would be required as
	// as consequence make this rather annoying to implement and use.
}

/// The regular set of subsystems.
pub struct ValidatorOverseerGen;

impl OverseerGen for ValidatorOverseerGen {
	fn generate<Spawner, RuntimeClient>(
		&self,
		connector: OverseerConnector,
		args: OverseerGenArgs<Spawner, RuntimeClient>,
		ext_args: Option<ExtendedOverseerGenArgs>,
	) -> Result<
		(Overseer<SpawnGlue<Spawner>, Arc<DefaultSubsystemClient<RuntimeClient>>>, OverseerHandle),
		Error,
	>
	where
		RuntimeClient: 'static + ProvideRuntimeApi<Block> + HeaderBackend<Block> + AuxStore,
		RuntimeClient::Api: ParachainHost<Block> + BabeApi<Block> + AuthorityDiscoveryApi<Block>,
		Spawner: 'static + SpawnNamed + Clone + Unpin,
	{
		let ext_args = ext_args.ok_or(Error::Overseer(SubsystemError::Context(
			"create validator overseer as mandatory extended arguments were not provided"
				.to_owned(),
		)))?;
		validator_overseer_builder(args, ext_args)?
			.build_with_connector(connector)
			.map_err(|e| e.into())
	}
}

/// Reduced set of subsystems, to use in collator and collator's full node.
pub struct CollatorOverseerGen;

impl OverseerGen for CollatorOverseerGen {
	fn generate<Spawner, RuntimeClient>(
		&self,
		connector: OverseerConnector,
		args: OverseerGenArgs<Spawner, RuntimeClient>,
		_ext_args: Option<ExtendedOverseerGenArgs>,
	) -> Result<
		(Overseer<SpawnGlue<Spawner>, Arc<DefaultSubsystemClient<RuntimeClient>>>, OverseerHandle),
		Error,
	>
	where
		RuntimeClient: 'static + ProvideRuntimeApi<Block> + HeaderBackend<Block> + AuxStore,
		RuntimeClient::Api: ParachainHost<Block> + BabeApi<Block> + AuthorityDiscoveryApi<Block>,
		Spawner: 'static + SpawnNamed + Clone + Unpin,
	{
		collator_overseer_builder(args)?
			.build_with_connector(connector)
			.map_err(|e| e.into())
	}
}<|MERGE_RESOLUTION|>--- conflicted
+++ resolved
@@ -92,15 +92,6 @@
 	pub sync_service: Arc<sc_network_sync::SyncingService<Block>>,
 	/// Underlying authority discovery service.
 	pub authority_discovery_service: AuthorityDiscoveryService,
-<<<<<<< HEAD
-	/// POV request receiver.
-	pub pov_req_receiver: IncomingRequestReceiver<request_v1::PoVFetchingRequest>,
-	/// Erasure chunks request receiver for v1.
-	pub chunk_req_v1_receiver: IncomingRequestReceiver<request_v1::ChunkFetchingRequest>,
-	/// Erasure chunks request receiver for v2.
-	pub chunk_req_v2_receiver: IncomingRequestReceiver<request_v2::ChunkFetchingRequest>,
-=======
->>>>>>> 3e8139e7
 	/// Collations request receiver for network protocol v1.
 	pub collation_req_v1_receiver: IncomingRequestReceiver<request_v1::CollationFetchingRequest>,
 	/// Collations request receiver for network protocol v2.
@@ -137,8 +128,10 @@
 	pub availability_config: AvailabilityConfig,
 	/// POV request receiver.
 	pub pov_req_receiver: IncomingRequestReceiver<request_v1::PoVFetchingRequest>,
-	/// Erasure chunks request receiver.
-	pub chunk_req_receiver: IncomingRequestReceiver<request_v1::ChunkFetchingRequest>,
+	/// Erasure chunk request v1 receiver.
+	pub chunk_req_v1_receiver: IncomingRequestReceiver<request_v1::ChunkFetchingRequest>,
+	/// Erasure chunk request v2 receiver.
+	pub chunk_req_v2_receiver: IncomingRequestReceiver<request_v2::ChunkFetchingRequest>,
 	/// Receiver for incoming large statement requests.
 	pub statement_req_receiver: IncomingRequestReceiver<request_v1::StatementFetchingRequest>,
 	/// Receiver for incoming candidate requests.
@@ -160,16 +153,8 @@
 		network_service,
 		sync_service,
 		authority_discovery_service,
-<<<<<<< HEAD
-		pov_req_receiver,
-		chunk_req_v1_receiver,
-		chunk_req_v2_receiver,
-		collation_req_v1_receiver,
-		collation_req_v2_receiver,
-=======
 		collation_req_v1_receiver: _,
 		collation_req_v2_receiver: _,
->>>>>>> 3e8139e7
 		available_data_req_receiver,
 		registry,
 		spawner,
@@ -186,7 +171,8 @@
 		candidate_validation_config,
 		availability_config,
 		pov_req_receiver,
-		chunk_req_receiver,
+		chunk_req_v1_receiver,
+		chunk_req_v2_receiver,
 		statement_req_receiver,
 		candidate_req_v2_receiver,
 		approval_voting_config,
@@ -453,7 +439,7 @@
 			network_service.clone(),
 			authority_discovery_service.clone(),
 			network_bridge_metrics.clone(),
-			req_protocol_names,
+			req_protocol_names.clone(),
 			peerset_protocol_names.clone(),
 			notification_sinks.clone(),
 		))
@@ -469,6 +455,7 @@
 		.availability_distribution(DummySubsystem)
 		.availability_recovery(AvailabilityRecoverySubsystem::for_collator(
 			available_data_req_receiver,
+			&req_protocol_names,
 			Metrics::register(registry)?,
 		))
 		.availability_store(DummySubsystem)

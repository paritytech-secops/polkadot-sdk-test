--- conflicted
+++ resolved
@@ -20,22 +20,14 @@
 use polkadot_availability_bitfield_distribution::BitfieldDistribution;
 use polkadot_node_core_av_store::AvailabilityStoreSubsystem;
 use polkadot_node_subsystem::{Overseer, OverseerConnector, SpawnGlue};
-<<<<<<< HEAD
-use polkadot_node_subsystem_test_helpers::derive_erasure_chunks_with_proofs_and_root;
-use polkadot_overseer::{metrics::Metrics as OverseerMetrics, Handle as OverseerHandle};
-use sc_network::request_responses::ProtocolConfig;
-
-use colored::Colorize;
-=======
 use polkadot_node_subsystem_types::{
 	messages::{AvailabilityStoreMessage, NetworkBridgeEvent},
 	Span,
 };
-use polkadot_overseer::Handle as OverseerHandle;
+use polkadot_overseer::{metrics::Metrics as OverseerMetrics, Handle as OverseerHandle};
 use sc_network::{request_responses::ProtocolConfig, PeerId, ProtocolName};
 use sp_core::H256;
 use std::{collections::HashMap, iter::Cycle, ops::Sub, sync::Arc, time::Instant};
->>>>>>> 6d5b1d88
 
 use av_store_helpers::new_av_store;
 use futures::{channel::oneshot, stream::FuturesUnordered, StreamExt};
@@ -97,11 +89,7 @@
 	spawn_task_handle: SpawnTaskHandle,
 	runtime_api: MockRuntimeApi,
 	av_store: MockAvailabilityStore,
-<<<<<<< HEAD
-	network_bridge: MockNetworkBridgeTx<NetworkAvailabilityState>,
-=======
 	network_bridge: (MockNetworkBridgeTx, MockNetworkBridgeRx),
->>>>>>> 6d5b1d88
 	availability_recovery: AvailabilityRecoverySubsystem,
 	dependencies: &TestEnvironmentDependencies,
 ) -> (Overseer<SpawnGlue<SpawnTaskHandle>, AlwaysSupportsParachains>, OverseerHandle) {
@@ -130,9 +118,12 @@
 	chain_api: MockChainApi,
 	availability_store: AvailabilityStoreSubsystem,
 	bitfield_distribution: BitfieldDistribution,
+	dependencies: &TestEnvironmentDependencies,
 ) -> (Overseer<SpawnGlue<SpawnTaskHandle>, AlwaysSupportsParachains>, OverseerHandle) {
 	let overseer_connector = OverseerConnector::with_event_capacity(64000);
-	let dummy = dummy_builder!(spawn_task_handle);
+	let overseer_metrics = OverseerMetrics::try_register(&dependencies.registry).unwrap();
+
+	let dummy = dummy_builder!(spawn_task_handle, overseer_metrics);
 	let builder = dummy
 		.replace_runtime_api(|_| runtime_api)
 		.replace_availability_store(|_| availability_store)
@@ -294,6 +285,7 @@
 	let network_bridge_tx = network_bridge::MockNetworkBridgeTx::new(
 		network.clone(),
 		network_interface.subsystem_sender(),
+		test_authorities.clone(),
 	);
 
 	let network_bridge_rx =
@@ -319,16 +311,6 @@
 				)
 			};
 
-<<<<<<< HEAD
-	let (overseer, overseer_handle) = build_overseer(
-		dependencies.task_manager.spawn_handle(),
-		runtime_api,
-		av_store,
-		network_bridge_tx,
-		subsystem,
-		&dependencies,
-	);
-=======
 			// Use a mocked av-store.
 			// TODO: switch to real av-store.
 			let av_store = av_store::MockAvailabilityStore::new(
@@ -342,6 +324,7 @@
 				av_store,
 				(network_bridge_tx, network_bridge_rx),
 				subsystem,
+				&dependencies,
 			)
 		},
 		TestObjective::DataAvailabilityWrite => {
@@ -378,13 +361,13 @@
 				chain_api,
 				new_av_store(&dependencies),
 				bitfield_distribution,
+				&dependencies,
 			)
 		},
 		_ => {
 			unimplemented!("Invalid test objective")
 		},
 	};
->>>>>>> 6d5b1d88
 
 	(
 		TestEnvironment::new(

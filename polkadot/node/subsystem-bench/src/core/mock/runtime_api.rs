// Copyright (C) Parity Technologies (UK) Ltd.
// This file is part of Polkadot.

// Polkadot is free software: you can redistribute it and/or modify
// it under the terms of the GNU General Public License as published by
// the Free Software Foundation, either version 3 of the License, or
// (at your option) any later version.

// Polkadot is distributed in the hope that it will be useful,
// but WITHOUT ANY WARRANTY; without even the implied warranty of
// MERCHANTABILITY or FITNESS FOR A PARTICULAR PURPOSE.  See the
// GNU General Public License for more details.

// You should have received a copy of the GNU General Public License
// along with Polkadot.  If not, see <http://www.gnu.org/licenses/>.
//!
//! A generic runtime api subsystem mockup suitable to be used in benchmarks.

use polkadot_primitives::{
<<<<<<< HEAD
	vstaging::{node_features, NodeFeatures},
	ExecutorParams, GroupIndex, IndexedVec, SessionInfo, ValidatorIndex,
=======
	CandidateReceipt, CoreState, GroupIndex, IndexedVec, OccupiedCore, SessionInfo, ValidatorIndex,
>>>>>>> 5c79ed37
};

use bitvec::prelude::BitVec;
use polkadot_node_subsystem::{
	messages::{RuntimeApiMessage, RuntimeApiRequest},
	overseer, SpawnedSubsystem, SubsystemError,
};
use polkadot_node_subsystem_types::OverseerSignal;
use sp_core::H256;
use std::collections::HashMap;

use crate::core::configuration::{TestAuthorities, TestConfiguration};
use futures::FutureExt;

const LOG_TARGET: &str = "subsystem-bench::runtime-api-mock";

/// Minimal state to answer requests.
pub struct RuntimeApiState {
	// All authorities in the test,
	authorities: TestAuthorities,
<<<<<<< HEAD
	node_features: NodeFeatures,
=======
	// Candidate
	candidate_hashes: HashMap<H256, Vec<CandidateReceipt>>,
>>>>>>> 5c79ed37
}

/// A mocked `runtime-api` subsystem.
pub struct MockRuntimeApi {
	state: RuntimeApiState,
	config: TestConfiguration,
}

impl MockRuntimeApi {
<<<<<<< HEAD
	pub fn new(config: TestConfiguration, authorities: TestAuthorities) -> MockRuntimeApi {
		// Enable chunk mapping feature to make systematic av-recovery possible.
		let node_features = node_features_with_chunk_mapping_enabled();

		Self { state: RuntimeApiState { authorities, node_features }, config }
=======
	pub fn new(
		config: TestConfiguration,
		authorities: TestAuthorities,
		candidate_hashes: HashMap<H256, Vec<CandidateReceipt>>,
	) -> MockRuntimeApi {
		Self { state: RuntimeApiState { authorities, candidate_hashes }, config }
>>>>>>> 5c79ed37
	}

	fn session_info(&self) -> SessionInfo {
		let all_validators = (0..self.config.n_validators)
			.map(|i| ValidatorIndex(i as _))
			.collect::<Vec<_>>();

		let validator_groups = all_validators
			.chunks(self.config.max_validators_per_core)
			.map(Vec::from)
			.collect::<Vec<_>>();
		SessionInfo {
			validators: self.state.authorities.validator_public.clone().into(),
			discovery_keys: self.state.authorities.validator_authority_id.clone(),
			validator_groups: IndexedVec::<GroupIndex, Vec<ValidatorIndex>>::from(validator_groups),
			assignment_keys: vec![],
			n_cores: self.config.n_cores as u32,
			zeroth_delay_tranche_width: 0,
			relay_vrf_modulo_samples: 0,
			n_delay_tranches: 0,
			no_show_slots: 0,
			needed_approvals: 0,
			active_validator_indices: vec![],
			dispute_period: 6,
			random_seed: [0u8; 32],
		}
	}
}

#[overseer::subsystem(RuntimeApi, error=SubsystemError, prefix=self::overseer)]
impl<Context> MockRuntimeApi {
	fn start(self, ctx: Context) -> SpawnedSubsystem {
		let future = self.run(ctx).map(|_| Ok(())).boxed();

		SpawnedSubsystem { name: "test-environment", future }
	}
}

#[overseer::contextbounds(RuntimeApi, prefix = self::overseer)]
impl MockRuntimeApi {
	async fn run<Context>(self, mut ctx: Context) {
		let validator_group_count = self.session_info().validator_groups.len();

		loop {
			let msg = ctx.recv().await.expect("Overseer never fails us");

			match msg {
				orchestra::FromOrchestra::Signal(signal) =>
					if signal == OverseerSignal::Conclude {
						return
					},
				orchestra::FromOrchestra::Communication { msg } => {
					gum::debug!(target: LOG_TARGET, msg=?msg, "recv message");

					match msg {
						RuntimeApiMessage::Request(
<<<<<<< HEAD
							_hash,
=======
							_block_hash,
>>>>>>> 5c79ed37
							RuntimeApiRequest::SessionInfo(_session_index, sender),
						) => {
							let _ = sender.send(Ok(Some(self.session_info())));
						},
						RuntimeApiMessage::Request(
<<<<<<< HEAD
							_hash,
							RuntimeApiRequest::SessionExecutorParams(_session_index, sender),
						) => {
							let _ = sender.send(Ok(Some(ExecutorParams::new())));
						},
						RuntimeApiMessage::Request(
							_hash,
							RuntimeApiRequest::NodeFeatures(_session_index, sender),
						) => {
							let _ = sender.send(Ok(self.state.node_features.clone()));
=======
							_block_hash,
							RuntimeApiRequest::SessionExecutorParams(_session_index, sender),
						) => {
							let _ = sender.send(Ok(Some(Default::default())));
						},
						RuntimeApiMessage::Request(
							_block_hash,
							RuntimeApiRequest::Validators(sender),
						) => {
							let _ =
								sender.send(Ok(self.state.authorities.validator_public.clone()));
						},
						RuntimeApiMessage::Request(
							_block_hash,
							RuntimeApiRequest::CandidateEvents(sender),
						) => {
							let _ = sender.send(Ok(Default::default()));
						},
						RuntimeApiMessage::Request(
							_block_hash,
							RuntimeApiRequest::SessionIndexForChild(sender),
						) => {
							// Session is always the same.
							let _ = sender.send(Ok(0));
						},
						RuntimeApiMessage::Request(
							block_hash,
							RuntimeApiRequest::AvailabilityCores(sender),
						) => {
							let candidate_hashes = self
								.state
								.candidate_hashes
								.get(&block_hash)
								.expect("Relay chain block hashes are generated at test start");

							// All cores are always occupied.
							let cores = candidate_hashes
								.iter()
								.enumerate()
								.map(|(index, candidate_receipt)| {
									// Ensure test breaks if badly configured.
									assert!(index < validator_group_count);

									CoreState::Occupied(OccupiedCore {
										next_up_on_available: None,
										occupied_since: 0,
										time_out_at: 0,
										next_up_on_time_out: None,
										availability: BitVec::default(),
										group_responsible: GroupIndex(index as u32),
										candidate_hash: candidate_receipt.hash(),
										candidate_descriptor: candidate_receipt.descriptor.clone(),
									})
								})
								.collect::<Vec<_>>();

							let _ = sender.send(Ok(cores));
						},
						RuntimeApiMessage::Request(
							_block_hash,
							RuntimeApiRequest::NodeFeatures(_session_index, sender),
						) => {
							let _ = sender.send(Ok(Default::default()));
>>>>>>> 5c79ed37
						},
						// Long term TODO: implement more as needed.
						message => {
							unimplemented!("Unexpected runtime-api message: {:?}", message)
						},
					}
				},
			}
		}
	}
}

pub fn node_features_with_chunk_mapping_enabled() -> NodeFeatures {
	let mut node_features = NodeFeatures::new();
	node_features.resize(node_features::FeatureIndex::AvailabilityChunkMapping as usize + 1, false);
	node_features.set(node_features::FeatureIndex::AvailabilityChunkMapping as u8 as usize, true);
	node_features
}<|MERGE_RESOLUTION|>--- conflicted
+++ resolved
@@ -17,12 +17,8 @@
 //! A generic runtime api subsystem mockup suitable to be used in benchmarks.
 
 use polkadot_primitives::{
-<<<<<<< HEAD
 	vstaging::{node_features, NodeFeatures},
-	ExecutorParams, GroupIndex, IndexedVec, SessionInfo, ValidatorIndex,
-=======
 	CandidateReceipt, CoreState, GroupIndex, IndexedVec, OccupiedCore, SessionInfo, ValidatorIndex,
->>>>>>> 5c79ed37
 };
 
 use bitvec::prelude::BitVec;
@@ -43,12 +39,10 @@
 pub struct RuntimeApiState {
 	// All authorities in the test,
 	authorities: TestAuthorities,
-<<<<<<< HEAD
+	// Node features state in the runtime
 	node_features: NodeFeatures,
-=======
 	// Candidate
 	candidate_hashes: HashMap<H256, Vec<CandidateReceipt>>,
->>>>>>> 5c79ed37
 }
 
 /// A mocked `runtime-api` subsystem.
@@ -58,20 +52,15 @@
 }
 
 impl MockRuntimeApi {
-<<<<<<< HEAD
-	pub fn new(config: TestConfiguration, authorities: TestAuthorities) -> MockRuntimeApi {
-		// Enable chunk mapping feature to make systematic av-recovery possible.
-		let node_features = node_features_with_chunk_mapping_enabled();
-
-		Self { state: RuntimeApiState { authorities, node_features }, config }
-=======
 	pub fn new(
 		config: TestConfiguration,
 		authorities: TestAuthorities,
 		candidate_hashes: HashMap<H256, Vec<CandidateReceipt>>,
 	) -> MockRuntimeApi {
-		Self { state: RuntimeApiState { authorities, candidate_hashes }, config }
->>>>>>> 5c79ed37
+		// Enable chunk mapping feature to make systematic av-recovery possible.
+		let node_features = node_features_with_chunk_mapping_enabled();
+
+		Self { state: RuntimeApiState { authorities, node_features, candidate_hashes }, config }
 	}
 
 	fn session_info(&self) -> SessionInfo {
@@ -128,28 +117,18 @@
 
 					match msg {
 						RuntimeApiMessage::Request(
-<<<<<<< HEAD
-							_hash,
-=======
-							_block_hash,
->>>>>>> 5c79ed37
+							_block_hash,
 							RuntimeApiRequest::SessionInfo(_session_index, sender),
 						) => {
 							let _ = sender.send(Ok(Some(self.session_info())));
 						},
 						RuntimeApiMessage::Request(
-<<<<<<< HEAD
-							_hash,
-							RuntimeApiRequest::SessionExecutorParams(_session_index, sender),
-						) => {
-							let _ = sender.send(Ok(Some(ExecutorParams::new())));
-						},
-						RuntimeApiMessage::Request(
-							_hash,
+							_block_hash,
 							RuntimeApiRequest::NodeFeatures(_session_index, sender),
 						) => {
 							let _ = sender.send(Ok(self.state.node_features.clone()));
-=======
+						},
+						RuntimeApiMessage::Request(
 							_block_hash,
 							RuntimeApiRequest::SessionExecutorParams(_session_index, sender),
 						) => {
@@ -208,13 +187,6 @@
 
 							let _ = sender.send(Ok(cores));
 						},
-						RuntimeApiMessage::Request(
-							_block_hash,
-							RuntimeApiRequest::NodeFeatures(_session_index, sender),
-						) => {
-							let _ = sender.send(Ok(Default::default()));
->>>>>>> 5c79ed37
-						},
 						// Long term TODO: implement more as needed.
 						message => {
 							unimplemented!("Unexpected runtime-api message: {:?}", message)

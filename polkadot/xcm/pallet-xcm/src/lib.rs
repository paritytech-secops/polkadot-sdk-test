--- conflicted
+++ resolved
@@ -1446,28 +1446,18 @@
 }
 
 impl<T: Config> Pallet<T> {
-<<<<<<< HEAD
-	/// Validate `assets` to be reserve-transferred and return their reserve location.
-	fn validate_assets_and_find_reserve(
-		assets: &[Asset],
-		dest: &Location,
-	) -> Result<TransferType, Error<T>> {
-		let mut reserve = None;
-		for asset in assets.iter() {
-=======
 	/// Find `TransferType`s for `assets` and fee identified through `fee_asset_item`, when
 	/// transferring to `dest`.
 	///
 	/// Validate `assets` to all have same `TransferType`.
 	fn find_fee_and_assets_transfer_types(
-		assets: &[MultiAsset],
+		assets: &[Asset],
 		fee_asset_item: usize,
-		dest: &MultiLocation,
+		dest: &Location,
 	) -> Result<(TransferType, TransferType), Error<T>> {
 		let mut fees_transfer_type = None;
 		let mut assets_transfer_type = None;
 		for (idx, asset) in assets.iter().enumerate() {
->>>>>>> be500fc2
 			if let Fungible(x) = asset.fun {
 				// If fungible asset, ensure non-zero amount.
 				ensure!(!x.is_zero(), Error::<T>::Empty);
@@ -1509,13 +1499,8 @@
 		let dest = (*dest).try_into().map_err(|()| Error::<T>::BadVersion)?;
 		let beneficiary: Location =
 			(*beneficiary).try_into().map_err(|()| Error::<T>::BadVersion)?;
-<<<<<<< HEAD
 		let assets: Assets = (*assets).try_into().map_err(|()| Error::<T>::BadVersion)?;
-		log::trace!(
-=======
-		let assets: MultiAssets = (*assets).try_into().map_err(|()| Error::<T>::BadVersion)?;
 		log::debug!(
->>>>>>> be500fc2
 			target: "xcm::pallet_xcm::do_reserve_transfer_assets",
 			"origin {:?}, dest {:?}, beneficiary {:?}, assets {:?}, fee-idx {:?}",
 			origin_location, dest, beneficiary, assets, fee_asset_item,
@@ -1526,59 +1511,6 @@
 		ensure!(T::XcmReserveTransferFilter::contains(&value), Error::<T>::Filtered);
 		let (origin, assets) = value;
 
-<<<<<<< HEAD
-		if fee_asset_item as usize >= assets.len() {
-			return Err(Error::<T>::Empty.into())
-		}
-		let fees = assets.swap_remove(fee_asset_item as usize);
-		let fees_transfer_type =
-			T::XcmExecutor::determine_for(&fees, &dest).map_err(Error::<T>::from)?;
-		let assets_transfer_type = if assets.is_empty() {
-			// Single asset to transfer (one used for fees where transfer type is determined above).
-			ensure!(fees_transfer_type != TransferType::Teleport, Error::<T>::Filtered);
-			fees_transfer_type.clone()
-		} else {
-			// Find reserve for non-fee assets.
-			Self::validate_assets_and_find_reserve(&assets, &dest)?
-		};
-
-		// local and remote XCM programs to potentially handle fees separately
-		let separate_fees_instructions: Option<(Xcm<<T as Config>::RuntimeCall>, Xcm<()>)>;
-		if fees_transfer_type == assets_transfer_type {
-			// Same reserve location (fees not teleportable), we can batch together fees and assets
-			// in same reserve-based-transfer.
-			assets.push(fees.clone());
-			// no need for custom fees instructions, fees are batched with assets
-			separate_fees_instructions = None;
-		} else {
-			// Disallow _remote reserves_ unless assets & fees have same remote reserve (covered by
-			// branch above). The reason for this is that we'd need to send XCMs to separate chains
-			// with no guarantee of delivery order on final destination; therefore we cannot
-			// guarantee to have fees in place on final destination chain to pay for assets
-			// transfer.
-			ensure!(
-				!matches!(assets_transfer_type, TransferType::RemoteReserve(_)),
-				Error::<T>::InvalidAssetUnsupportedReserve
-			);
-			let fees = fees.clone();
-			let weight_limit = weight_limit.clone();
-			// build fees transfer instructions to be added to assets transfers XCM programs
-			separate_fees_instructions = Some(match fees_transfer_type {
-				TransferType::LocalReserve =>
-					Self::local_reserve_fees_instructions(dest.clone(), fees, weight_limit)?,
-				TransferType::DestinationReserve =>
-					Self::destination_reserve_fees_instructions(dest.clone(), fees, weight_limit)?,
-				TransferType::Teleport => Self::teleport_fees_instructions(
-					origin_location.clone(),
-					dest.clone(),
-					fees,
-					weight_limit,
-				)?,
-				TransferType::RemoteReserve(_) =>
-					return Err(Error::<T>::InvalidAssetUnsupportedReserve.into()),
-			});
-		};
-=======
 		let fee_asset_item = fee_asset_item as usize;
 		let fees = assets.get(fee_asset_item as usize).ok_or(Error::<T>::Empty)?.clone();
 
@@ -1589,7 +1521,6 @@
 		ensure!(assets_transfer_type != TransferType::Teleport, Error::<T>::Filtered);
 		// Ensure all assets (including fees) have same reserve location.
 		ensure!(assets_transfer_type == fees_transfer_type, Error::<T>::TooManyReserves);
->>>>>>> be500fc2
 
 		Self::build_and_execute_xcm_transfer_type(
 			origin,
@@ -1614,16 +1545,12 @@
 		let dest = (*dest).try_into().map_err(|()| Error::<T>::BadVersion)?;
 		let beneficiary: Location =
 			(*beneficiary).try_into().map_err(|()| Error::<T>::BadVersion)?;
-<<<<<<< HEAD
 		let assets: Assets = (*assets).try_into().map_err(|()| Error::<T>::BadVersion)?;
-=======
-		let assets: MultiAssets = (*assets).try_into().map_err(|()| Error::<T>::BadVersion)?;
 		log::debug!(
 			target: "xcm::pallet_xcm::do_teleport_assets",
 			"origin {:?}, dest {:?}, beneficiary {:?}, assets {:?}, fee-idx {:?}, weight_limit {:?}",
 			origin_location, dest, beneficiary, assets, fee_asset_item, weight_limit,
 		);
->>>>>>> be500fc2
 
 		ensure!(assets.len() <= MAX_ASSETS_FOR_TRANSFER, Error::<T>::TooManyAssets);
 		let value = (origin_location, assets.into_inner());
@@ -1653,12 +1580,7 @@
 		beneficiary: Location,
 		assets: Vec<Asset>,
 		transfer_type: TransferType,
-<<<<<<< HEAD
-		fees: Asset,
-		separate_fees_instructions: Option<(Xcm<<T as Config>::RuntimeCall>, Xcm<()>)>,
-=======
 		fees: FeesHandling<T>,
->>>>>>> be500fc2
 		weight_limit: WeightLimit,
 	) -> DispatchResult {
 		log::debug!(
@@ -1670,12 +1592,8 @@
 		let (mut local_xcm, remote_xcm) = match transfer_type {
 			TransferType::LocalReserve => {
 				let (local, remote) = Self::local_reserve_transfer_programs(
-<<<<<<< HEAD
+					origin.clone(),
 					dest.clone(),
-=======
-					origin,
-					dest,
->>>>>>> be500fc2
 					beneficiary,
 					assets,
 					fees,
@@ -1685,12 +1603,8 @@
 			},
 			TransferType::DestinationReserve => {
 				let (local, remote) = Self::destination_reserve_transfer_programs(
-<<<<<<< HEAD
+					origin.clone(),
 					dest.clone(),
-=======
-					origin,
-					dest,
->>>>>>> be500fc2
 					beneficiary,
 					assets,
 					fees,
@@ -1711,35 +1625,20 @@
 					assets,
 					fees,
 					weight_limit,
-<<<<<<< HEAD
-				)?,
-				None,
-			),
-			TransferType::Teleport => (
-				Self::teleport_assets_program(
-					dest.clone(),
-=======
 				)?;
 				(local, None)
 			},
 			TransferType::Teleport => {
 				let (local, remote) = Self::teleport_assets_program(
-					origin,
-					dest,
->>>>>>> be500fc2
+					origin.clone(),
+					dest.clone(),
 					beneficiary,
 					assets,
 					fees,
 					weight_limit,
-<<<<<<< HEAD
-				)?,
-				None,
-			),
-=======
 				)?;
 				(local, Some(remote))
 			},
->>>>>>> be500fc2
 		};
 		let weight =
 			T::Weigher::weight(&mut local_xcm).map_err(|()| Error::<T>::UnweighableMessage)?;
@@ -1811,14 +1710,9 @@
 	}
 
 	fn local_reserve_fees_instructions(
-<<<<<<< HEAD
+		origin: Location,
 		dest: Location,
 		fees: Asset,
-=======
-		origin: MultiLocation,
-		dest: MultiLocation,
-		fees: MultiAsset,
->>>>>>> be500fc2
 		weight_limit: WeightLimit,
 	) -> Result<(Xcm<<T as Config>::RuntimeCall>, Xcm<()>), Error<T>> {
 		let value = (origin, vec![fees.clone()]);
@@ -1844,19 +1738,11 @@
 	}
 
 	fn local_reserve_transfer_programs(
-<<<<<<< HEAD
+		origin: Location,
 		dest: Location,
 		beneficiary: Location,
 		assets: Vec<Asset>,
-		fees: Asset,
-		separate_fees_instructions: Option<(Xcm<<T as Config>::RuntimeCall>, Xcm<()>)>,
-=======
-		origin: MultiLocation,
-		dest: MultiLocation,
-		beneficiary: MultiLocation,
-		assets: Vec<MultiAsset>,
 		fees: FeesHandling<T>,
->>>>>>> be500fc2
 		weight_limit: WeightLimit,
 	) -> Result<(Xcm<<T as Config>::RuntimeCall>, Xcm<()>), Error<T>> {
 		let value = (origin, assets);
@@ -1865,36 +1751,14 @@
 
 		// max assets is `assets` (+ potentially separately handled fee)
 		let max_assets =
-<<<<<<< HEAD
-			assets.len() as u32 + separate_fees_instructions.as_ref().map(|_| 1).unwrap_or(0);
+			assets.len() as u32 + if matches!(&fees, FeesHandling::Batched { .. }) { 0 } else { 1 };
 		let assets: Assets = assets.into();
-=======
-			assets.len() as u32 + if matches!(&fees, FeesHandling::Batched { .. }) { 0 } else { 1 };
-		let assets: MultiAssets = assets.into();
->>>>>>> be500fc2
 		let context = T::UniversalLocation::get();
 		let mut reanchored_assets = assets.clone();
 		reanchored_assets
 			.reanchor(&dest, &context)
 			.map_err(|_| Error::<T>::CannotReanchor)?;
 
-<<<<<<< HEAD
-		// fees are either handled through dedicated instructions, or batched together with assets
-		let fees_already_handled = separate_fees_instructions.is_some();
-		let (fees_local_xcm, fees_remote_xcm) = separate_fees_instructions
-			.map(|(local, remote)| (local.into_inner(), remote.into_inner()))
-			.unwrap_or_default();
-
-		// start off with any necessary local fees specific instructions
-		let mut local_execute_xcm = fees_local_xcm;
-		// move `assets` to `dest`s local sovereign account
-		local_execute_xcm.push(TransferAsset { assets, beneficiary: dest.clone() });
-
-		// on destination chain, start off with custom fee instructions
-		let mut xcm_on_dest = fees_remote_xcm;
-		// continue with rest of assets
-		xcm_on_dest.extend_from_slice(&[
-=======
 		// XCM instructions to be executed on local chain
 		let mut local_execute_xcm = Xcm(vec![
 			// locally move `assets` to `dest`s local sovereign account
@@ -1902,25 +1766,13 @@
 		]);
 		// XCM instructions to be executed on destination chain
 		let mut xcm_on_dest = Xcm(vec![
->>>>>>> be500fc2
 			// let (dest) chain know assets are in its SA on reserve
 			ReserveAssetDeposited(reanchored_assets),
 			// following instructions are not exec'ed on behalf of origin chain anymore
 			ClearOrigin,
 		]);
-<<<<<<< HEAD
-		if !fees_already_handled {
-			// no custom fees instructions, they are batched together with `assets` transfer;
-			// BuyExecution happens after receiving all `assets`
-			let reanchored_fees =
-				fees.reanchored(&dest, &context).map_err(|_| Error::<T>::CannotReanchor)?;
-			// buy execution using `fees` batched together with above `reanchored_assets`
-			xcm_on_dest.push(BuyExecution { fees: reanchored_fees, weight_limit });
-		}
-=======
 		// handle fees
 		Self::add_fees_to_xcm(dest, fees, weight_limit, &mut local_execute_xcm, &mut xcm_on_dest)?;
->>>>>>> be500fc2
 		// deposit all remaining assets in holding to `beneficiary` location
 		xcm_on_dest
 			.inner_mut()
@@ -1930,14 +1782,9 @@
 	}
 
 	fn destination_reserve_fees_instructions(
-<<<<<<< HEAD
+		origin: Location,
 		dest: Location,
 		fees: Asset,
-=======
-		origin: MultiLocation,
-		dest: MultiLocation,
-		fees: MultiAsset,
->>>>>>> be500fc2
 		weight_limit: WeightLimit,
 	) -> Result<(Xcm<<T as Config>::RuntimeCall>, Xcm<()>), Error<T>> {
 		let value = (origin, vec![fees.clone()]);
@@ -1966,19 +1813,11 @@
 	}
 
 	fn destination_reserve_transfer_programs(
-<<<<<<< HEAD
+		origin: Location,
 		dest: Location,
 		beneficiary: Location,
 		assets: Vec<Asset>,
-		fees: Asset,
-		separate_fees_instructions: Option<(Xcm<<T as Config>::RuntimeCall>, Xcm<()>)>,
-=======
-		origin: MultiLocation,
-		dest: MultiLocation,
-		beneficiary: MultiLocation,
-		assets: Vec<MultiAsset>,
 		fees: FeesHandling<T>,
->>>>>>> be500fc2
 		weight_limit: WeightLimit,
 	) -> Result<(Xcm<<T as Config>::RuntimeCall>, Xcm<()>), Error<T>> {
 		let value = (origin, assets);
@@ -1987,13 +1826,8 @@
 
 		// max assets is `assets` (+ potentially separately handled fee)
 		let max_assets =
-<<<<<<< HEAD
-			assets.len() as u32 + separate_fees_instructions.as_ref().map(|_| 1).unwrap_or(0);
+			assets.len() as u32 + if matches!(&fees, FeesHandling::Batched { .. }) { 0 } else { 1 };
 		let assets: Assets = assets.into();
-=======
-			assets.len() as u32 + if matches!(&fees, FeesHandling::Batched { .. }) { 0 } else { 1 };
-		let assets: MultiAssets = assets.into();
->>>>>>> be500fc2
 		let context = T::UniversalLocation::get();
 		let mut reanchored_assets = assets.clone();
 		reanchored_assets
@@ -2014,19 +1848,8 @@
 			// following instructions are not exec'ed on behalf of origin chain anymore
 			ClearOrigin,
 		]);
-<<<<<<< HEAD
-		if !fees_already_handled {
-			// no custom fees instructions, they are batched together with `assets` transfer;
-			// BuyExecution happens after receiving all `assets`
-			let reanchored_fees =
-				fees.reanchored(&dest, &context).map_err(|_| Error::<T>::CannotReanchor)?;
-			// buy execution using `fees` batched together with above `reanchored_assets`
-			xcm_on_dest.push(BuyExecution { fees: reanchored_fees, weight_limit });
-		}
-=======
 		// handle fees
 		Self::add_fees_to_xcm(dest, fees, weight_limit, &mut local_execute_xcm, &mut xcm_on_dest)?;
->>>>>>> be500fc2
 		// deposit all remaining assets in holding to `beneficiary` location
 		xcm_on_dest
 			.inner_mut()
@@ -2037,20 +1860,12 @@
 
 	// function assumes fees and assets have the same remote reserve
 	fn remote_reserve_transfer_program(
-<<<<<<< HEAD
+		origin: Location,
 		reserve: Location,
 		dest: Location,
 		beneficiary: Location,
 		assets: Vec<Asset>,
 		fees: Asset,
-=======
-		origin: MultiLocation,
-		reserve: MultiLocation,
-		dest: MultiLocation,
-		beneficiary: MultiLocation,
-		assets: Vec<MultiAsset>,
-		fees: MultiAsset,
->>>>>>> be500fc2
 		weight_limit: WeightLimit,
 	) -> Result<Xcm<<T as Config>::RuntimeCall>, Error<T>> {
 		let value = (origin, assets);
@@ -2145,18 +1960,11 @@
 	}
 
 	fn teleport_assets_program(
-<<<<<<< HEAD
+		origin: Location,
 		dest: Location,
 		beneficiary: Location,
 		assets: Vec<Asset>,
-		mut fees: Asset,
-=======
-		origin: MultiLocation,
-		dest: MultiLocation,
-		beneficiary: MultiLocation,
-		assets: Vec<MultiAsset>,
 		fees: FeesHandling<T>,
->>>>>>> be500fc2
 		weight_limit: WeightLimit,
 	) -> Result<(Xcm<<T as Config>::RuntimeCall>, Xcm<()>), Error<T>> {
 		let value = (origin, assets);
@@ -2167,13 +1975,6 @@
 		let max_assets =
 			assets.len() as u32 + if matches!(&fees, FeesHandling::Batched { .. }) { 0 } else { 1 };
 		let context = T::UniversalLocation::get();
-<<<<<<< HEAD
-		fees.reanchor(&dest, &context).map_err(|_| Error::<T>::CannotReanchor)?;
-		let max_assets = assets.len() as u32;
-		let xcm_on_dest = Xcm(vec![
-			BuyExecution { fees, weight_limit },
-			DepositAsset { assets: Wild(AllCounted(max_assets)), beneficiary },
-=======
 		let assets: MultiAssets = assets.into();
 		let mut reanchored_assets = assets.clone();
 		reanchored_assets
@@ -2211,7 +2012,6 @@
 			WithdrawAsset(assets.clone()),
 			// burn assets on local chain
 			BurnAsset(assets),
->>>>>>> be500fc2
 		]);
 		// XCM instructions to be executed on destination chain
 		let mut xcm_on_dest = Xcm(vec![

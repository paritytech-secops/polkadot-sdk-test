--- conflicted
+++ resolved
@@ -66,11 +66,7 @@
 cumulus-client-cli = { path = "../../client/cli" }
 parachains-common = { path = "../../parachains/common" }
 cumulus-client-consensus-common = { path = "../../client/consensus/common" }
-<<<<<<< HEAD
-cumulus-primitives-reclaim = { path = "../../primitives/pov-reclaim" }
-=======
 cumulus-primitives-pov-reclaim = { path = "../../primitives/pov-reclaim" }
->>>>>>> bb5ecb10
 cumulus-client-consensus-relay-chain = { path = "../../client/consensus/relay-chain" }
 cumulus-client-service = { path = "../../client/service" }
 cumulus-primitives-core = { path = "../../primitives/core" }

// Copyright (C) Parity Technologies (UK) Ltd.
// SPDX-License-Identifier: Apache-2.0

// Licensed under the Apache License, Version 2.0 (the "License");
// you may not use this file except in compliance with the License.
// You may obtain a copy of the License at
//
// 	http://www.apache.org/licenses/LICENSE-2.0
//
// Unless required by applicable law or agreed to in writing, software
// distributed under the License is distributed on an "AS IS" BASIS,
// WITHOUT WARRANTIES OR CONDITIONS OF ANY KIND, either express or implied.
// See the License for the specific language governing permissions and
// limitations under the License.

pub use asset_hub_westend_emulated_chain;
pub use bridge_hub_westend_emulated_chain;
pub use collectives_westend_emulated_chain;
pub use penpal_emulated_chain;
pub use people_westend_emulated_chain;
pub use westend_emulated_chain;

use asset_hub_westend_emulated_chain::AssetHubWestend;
use bridge_hub_westend_emulated_chain::BridgeHubWestend;
use collectives_westend_emulated_chain::CollectivesWestend;
use penpal_emulated_chain::{PenpalA, PenpalB};
use people_westend_emulated_chain::PeopleWestend;
use westend_emulated_chain::Westend;

// Cumulus
use emulated_integration_tests_common::{
	accounts::{ALICE, BOB},
	xcm_emulator::{decl_test_networks, decl_test_sender_receiver_accounts_parameter_types},
};

decl_test_networks! {
	pub struct WestendMockNet {
		relay_chain = Westend,
		parachains = vec![
			AssetHubWestend,
			BridgeHubWestend,
<<<<<<< HEAD
			PeopleWestend,
=======
			CollectivesWestend,
>>>>>>> c1a5fac2
			PenpalA,
			PenpalB,
		],
		bridge = ()
	},
}

decl_test_sender_receiver_accounts_parameter_types! {
	WestendRelay { sender: ALICE, receiver: BOB },
	AssetHubWestendPara { sender: ALICE, receiver: BOB },
	BridgeHubWestendPara { sender: ALICE, receiver: BOB },
<<<<<<< HEAD
	PeopleWestendPara { sender: ALICE, receiver: BOB },
=======
	CollectivesWestendPara { sender: ALICE, receiver: BOB },
>>>>>>> c1a5fac2
	PenpalAPara { sender: ALICE, receiver: BOB },
	PenpalBPara { sender: ALICE, receiver: BOB }
}<|MERGE_RESOLUTION|>--- conflicted
+++ resolved
@@ -39,11 +39,8 @@
 		parachains = vec![
 			AssetHubWestend,
 			BridgeHubWestend,
-<<<<<<< HEAD
+			CollectivesWestend,
 			PeopleWestend,
-=======
-			CollectivesWestend,
->>>>>>> c1a5fac2
 			PenpalA,
 			PenpalB,
 		],
@@ -55,11 +52,8 @@
 	WestendRelay { sender: ALICE, receiver: BOB },
 	AssetHubWestendPara { sender: ALICE, receiver: BOB },
 	BridgeHubWestendPara { sender: ALICE, receiver: BOB },
-<<<<<<< HEAD
+	CollectivesWestendPara { sender: ALICE, receiver: BOB },
 	PeopleWestendPara { sender: ALICE, receiver: BOB },
-=======
-	CollectivesWestendPara { sender: ALICE, receiver: BOB },
->>>>>>> c1a5fac2
 	PenpalAPara { sender: ALICE, receiver: BOB },
 	PenpalBPara { sender: ALICE, receiver: BOB }
 }